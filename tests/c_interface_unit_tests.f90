--- conflicted
+++ resolved
@@ -123,29 +123,6 @@
         type(c_funptr) :: update_orbs_c_funptr, obj_func_c_funptr
         type(solver_settings_type_c) :: settings
         integer(c_ip) :: error
-<<<<<<< HEAD
-        real(c_rp), target :: conv_tol = 1e-3_c_rp, start_trust_radius = 0.2_c_rp, &
-                              global_red_factor = 1e-2_c_rp, &
-                              local_red_factor = 1e-3_c_rp
-        logical(c_bool), target :: stability = .false., hess_symm = .false., &
-                                   line_search = .true., davidson = .false., &
-                                   jacobi_davidson = .false., &
-                                   prefer_jacobi_davidson = .true.
-        integer(c_ip), target :: n_random_trial_vectors = 5_c_ip, n_macro = 300_c_ip, &
-                                 n_micro = 200_c_ip, seed = 33_c_ip, verbose = 3_c_ip
-        type(c_ptr) :: conv_tol_c_ptr = c_null_ptr, stability_c_ptr = c_null_ptr, &
-                       hess_symm_c_ptr = c_null_ptr, line_search_c_ptr = c_null_ptr, &
-                       davidson_c_ptr = c_null_ptr, &
-                       jacobi_davidson_c_ptr = c_null_ptr, &
-                       prefer_jacobi_davidson_c_ptr = c_null_ptr, &
-                       n_random_trial_vectors_c_ptr = c_null_ptr, &
-                       start_trust_radius_c_ptr = c_null_ptr, &
-                       n_macro_c_ptr = c_null_ptr, n_micro_c_ptr = c_null_ptr, &
-                       global_red_factor_c_ptr = c_null_ptr, &
-                       local_red_factor_c_ptr = c_null_ptr, &
-                       seed_c_ptr = c_null_ptr, verbose_c_ptr = c_null_ptr
-=======
->>>>>>> e5bc2066
 
         ! assume tests pass
         test_solver_c_wrapper = .true.
@@ -157,75 +134,18 @@
         update_orbs_c_funptr = c_funloc(mock_update_orbs)
         obj_func_c_funptr = c_funloc(mock_obj_func)
 
-<<<<<<< HEAD
-        ! call solver first without associated optional arguments which should produce
-        ! default values
-        error = solver_c_wrapper(update_orbs_c_funptr, obj_func_c_funptr, n_param, &
-                                 precond_c_funptr, conv_check_c_funptr, &
-                                 conv_tol_c_ptr, stability_c_ptr, hess_symm_c_ptr, &
-                                 line_search_c_ptr, davidson_c_ptr, &
-                                 jacobi_davidson_c_ptr, prefer_jacobi_davidson_c_ptr, &
-                                 n_random_trial_vectors_c_ptr, &
-                                 start_trust_radius_c_ptr, n_macro_c_ptr, &
-                                 n_micro_c_ptr, global_red_factor_c_ptr, &
-                                 local_red_factor_c_ptr, seed_c_ptr, verbose_c_ptr, &
-                                 logger_c_funptr)
-
-        ! check if test has passed
-        test_solver_c_wrapper = test_passed
-
-        ! check if output variables are as expected
-        if (error /= 0) then
-            test_solver_c_wrapper = .false.
-            write (stderr, *) "test_solver_c_wrapper failed: Returned error "// &
-                "boolean wrong."
-        end if
-
-        ! associate optional arguments with values
-        precond_c_funptr = c_funloc(mock_precond)
-        conv_check_c_funptr = c_funloc(mock_conv_check)
-        conv_tol_c_ptr = c_loc(conv_tol)
-        stability_c_ptr = c_loc(stability)
-        hess_symm_c_ptr = c_loc(hess_symm)
-        line_search_c_ptr = c_loc(line_search)
-        davidson_c_ptr = c_loc(davidson)
-        jacobi_davidson_c_ptr = c_loc(jacobi_davidson)
-        prefer_jacobi_davidson_c_ptr = c_loc(prefer_jacobi_davidson)
-        n_random_trial_vectors_c_ptr = c_loc(n_random_trial_vectors)
-        start_trust_radius_c_ptr = c_loc(start_trust_radius)
-        n_macro_c_ptr = c_loc(n_macro)
-        n_micro_c_ptr = c_loc(n_micro)
-        global_red_factor_c_ptr = c_loc(global_red_factor)
-        local_red_factor_c_ptr = c_loc(local_red_factor)
-        seed_c_ptr = c_loc(seed)
-        verbose_c_ptr = c_loc(verbose)
-        logger_c_funptr = c_funloc(mock_logger)
-=======
         ! associate optional settings with values
         settings = ref_settings
         settings%precond = c_funloc(mock_precond)
         settings%conv_check = c_funloc(mock_conv_check)
         settings%logger = c_funloc(mock_logger)
->>>>>>> e5bc2066
 
         ! initialize logger logical
         test_logger = .true.
 
         ! call solver
         error = solver_c_wrapper(update_orbs_c_funptr, obj_func_c_funptr, n_param, &
-<<<<<<< HEAD
-                                 precond_c_funptr, conv_check_c_funptr, &
-                                 conv_tol_c_ptr, stability_c_ptr, hess_symm_c_ptr, &
-                                 line_search_c_ptr, davidson_c_ptr, &
-                                 jacobi_davidson_c_ptr, prefer_jacobi_davidson_c_ptr, &
-                                 n_random_trial_vectors_c_ptr, &
-                                 start_trust_radius_c_ptr, n_macro_c_ptr, &
-                                 n_micro_c_ptr, global_red_factor_c_ptr, &
-                                 local_red_factor_c_ptr, seed_c_ptr, verbose_c_ptr, &
-                                 logger_c_funptr)
-=======
                                  settings)
->>>>>>> e5bc2066
 
         ! check if logging subroutine was correctly called
         if (.not. test_logger) then
@@ -261,18 +181,6 @@
         logical(c_bool) :: stable
         type(c_ptr) :: h_diag_c_ptr, kappa_c_ptr
         integer(c_ip) :: error
-<<<<<<< HEAD
-        real(c_rp), target :: conv_tol = 1e-3_c_rp
-        logical(c_bool), target :: hess_symm = .false., jacobi_davidson = .false.
-        integer(c_ip), target :: n_random_trial_vectors = 3_c_ip, n_iter = 50_c_ip, &
-                                 verbose = 3_c_ip
-        type(c_ptr) :: conv_tol_c_ptr = c_null_ptr, &
-                       hess_symm_c_ptr = c_null_ptr, &
-                       jacobi_davidson_c_ptr = c_null_ptr, &
-                       n_random_trial_vectors_c_ptr = c_null_ptr, &
-                       n_iter_c_ptr = c_null_ptr, verbose_c_ptr = c_null_ptr
-=======
->>>>>>> e5bc2066
 
         ! assume tests pass
         test_stability_check_c_wrapper = .true.
@@ -295,15 +203,7 @@
 
         ! call stability check first without initialized returned direction
         error = stability_check_c_wrapper(h_diag_c_ptr, hess_x_c_funptr, n_param, &
-<<<<<<< HEAD
-                                          stable, kappa_c_ptr, precond_c_funptr, &
-                                          conv_tol_c_ptr, hess_symm_c_ptr, &
-                                          jacobi_davidson_c_ptr, &
-                                          n_random_trial_vectors_c_ptr, n_iter_c_ptr, &
-                                          verbose_c_ptr, logger_c_funptr)
-=======
                                           stable, settings, kappa_c_ptr)
->>>>>>> e5bc2066
 
         ! check if test has passed
         test_stability_check_c_wrapper = test_passed
@@ -331,32 +231,13 @@
         ! associate returned direction with value
         allocate(kappa(n_param))
         kappa_c_ptr = c_loc(kappa)
-<<<<<<< HEAD
-        precond_c_funptr = c_funloc(mock_precond)
-        conv_tol_c_ptr = c_loc(conv_tol)
-        hess_symm_c_ptr = c_loc(hess_symm)
-        jacobi_davidson_c_ptr = c_loc(jacobi_davidson)
-        n_random_trial_vectors_c_ptr = c_loc(n_random_trial_vectors)
-        n_iter_c_ptr = c_loc(n_iter)
-        verbose_c_ptr = c_loc(verbose)
-        logger_c_funptr = c_funloc(mock_logger)
-=======
->>>>>>> e5bc2066
 
         ! initialize logger logical
         test_logger = .true.
 
         ! call stability check with initilized returned direction
         error = stability_check_c_wrapper(h_diag_c_ptr, hess_x_c_funptr, n_param, &
-<<<<<<< HEAD
-                                          stable, kappa_c_ptr, precond_c_funptr, &
-                                          conv_tol_c_ptr, jacobi_davidson_c_ptr, &
-                                          hess_symm_c_ptr, &
-                                          n_random_trial_vectors_c_ptr, n_iter_c_ptr, &
-                                          verbose_c_ptr, logger_c_funptr)
-=======
                                           stable, settings, kappa_c_ptr)
->>>>>>> e5bc2066
 
         ! check if logging subroutine was correctly called
         if (.not. test_logger) then
