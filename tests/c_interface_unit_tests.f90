! Copyright (C) 2025- Jonas Greiner
!
! This Source Code Form is subject to the terms of the Mozilla Public
! License, v. 2.0. If a copy of the MPL was not distributed with this
! file, You can obtain one at http://mozilla.org/MPL/2.0/.

module c_interface_unit_tests

    use opentrustregion, only: rp, ip, stderr
    use c_interface, only: c_rp, c_ip
    use, intrinsic :: iso_c_binding, only: c_bool, c_ptr, c_loc, c_null_ptr, c_funptr, &
                                           c_funloc, c_null_funptr, c_char

    implicit none

    real(rp), parameter :: tol = 1.d-10

    ! number of parameters
    integer(c_ip), parameter :: n_param = 3_c_ip

    ! logical to test logging function
    logical :: test_logger

contains

<<<<<<< HEAD
    function mock_update_orbs(kappa, func, grad_c_ptr, h_diag_c_ptr, hess_x_c_funptr) &
=======
    function mock_update_orbs(kappa, func, grad, h_diag, hess_x_c_funptr) &
>>>>>>> 424322ff
        result(error) bind(C)
        !
        ! this subroutine is a test subroutine for the orbital update C function
        !
        real(c_rp), intent(in) :: kappa(*)
        real(c_rp), intent(out) :: func, grad(*), h_diag(*)
        type(c_funptr), intent(out) :: hess_x_c_funptr
        integer(c_ip) :: error

        func = sum(kappa(:n_param))

        grad(:n_param) = 2*kappa(:n_param)

        h_diag(:n_param) = 3*kappa(:n_param)

        hess_x_c_funptr = c_funloc(mock_hess_x)

        error = 0_c_ip

    end function mock_update_orbs

    function mock_hess_x(x, hess_x) result(error) bind(C)
        !
        ! this subroutine is a test subroutine for the Hessian linear transformation
        ! C function
        !
        real(c_rp), intent(in) :: x(*)
        real(c_rp), intent(out) :: hess_x(*)
        integer(c_ip) :: error

        hess_x(:n_param) = 4*x(:n_param)

        error = 0

    end function mock_hess_x

    function mock_obj_func(kappa, func) result(error) bind(C)
        !
        ! this function is a test function for the C objective function
        !
        real(c_rp), intent(in) :: kappa(*)
        real(c_rp), intent(out) :: func
        integer(c_ip) :: error

        func = sum(kappa(:n_param))

        error = 0

    end function mock_obj_func

    function mock_precond(residual, mu, precond_residual) result(error) bind(C)
        !
        ! this function is a test function for the C preconditioner function
        !
        real(c_rp), intent(in) :: residual(*), mu
        real(c_rp), intent(out) :: precond_residual(*)
        integer(c_ip) :: error

        precond_residual(:n_param) = mu * residual(:n_param)

        error = 0

    end function mock_precond

    function mock_conv_check(converged) result(error) bind(C)
        !
        ! this function is a test function for the convergence check function
        !
        logical(c_bool), intent(out) :: converged
        integer(c_ip) :: error

        converged = .true.

        error = 0
        
    end function mock_conv_check

    subroutine mock_logger(message_c) bind(C)
        !
        ! this function is a test function for the C logging function
        !
        character(kind=c_char), intent(in) :: message_c(*)
        character(4) :: message

        message = transfer(message_c(1:4), message)
        if (message == "test") test_logger = .true.

    end subroutine mock_logger

    logical(c_bool) function test_solver_c_wrapper() bind(C)
        !
        ! this function tests the C wrapper for the solver
        !
        use c_interface, only: solver, solver_c_wrapper
        use opentrustregion_mock, only: mock_solver, test_passed

        type(c_funptr) :: update_orbs_c_funptr, obj_func_c_funptr, &
                          precond_c_funptr = c_null_funptr, &
                          conv_check_c_funptr = c_null_funptr, &
                          logger_c_funptr = c_null_funptr
<<<<<<< HEAD
        integer(c_long) :: error
        real(c_double), target :: conv_tol = 1e-3_c_double, &
                                  start_trust_radius = 0.2_c_double, &
                                  global_red_factor = 1e-2_c_double, &
                                  local_red_factor = 1e-3_c_double
        logical(c_bool), target :: stability = .false., hess_symm = .false., &
                                   line_search = .true., davidson = .false., &
                                   jacobi_davidson = .false., &
                                   prefer_jacobi_davidson = .true.
        integer(c_long), target :: n_random_trial_vectors = 5_c_long, &
                                   n_macro = 300_c_long, n_micro = 200_c_long, &
                                   seed = 33_c_long, verbose = 3_c_long
        type(c_ptr) :: conv_tol_c_ptr = c_null_ptr, stability_c_ptr = c_null_ptr, &
                       hess_symm_c_ptr = c_null_ptr, line_search_c_ptr = c_null_ptr, &
=======
        integer(c_ip) :: error
        integer(c_ip), target :: n_random_trial_vectors = 5_c_ip, n_macro = 300_c_ip, &
                                 n_micro = 200_c_ip, seed = 33_c_ip, verbose = 3_c_ip
        logical(c_bool), target :: stability = .false., line_search = .true., &
                                   davidson = .false., jacobi_davidson = .false., &
                                   prefer_jacobi_davidson = .true.
        real(c_rp), target :: conv_tol = 1e-3_c_rp, start_trust_radius = 0.2_c_rp, &
                              global_red_factor = 1e-2_c_rp, &
                              local_red_factor = 1e-3_c_rp
        type(c_ptr) :: stability_c_ptr = c_null_ptr, line_search_c_ptr = c_null_ptr, &
>>>>>>> 424322ff
                       davidson_c_ptr = c_null_ptr, &
                       jacobi_davidson_c_ptr = c_null_ptr, &
                       prefer_jacobi_davidson_c_ptr = c_null_ptr, &
                       n_random_trial_vectors_c_ptr = c_null_ptr, &
                       start_trust_radius_c_ptr = c_null_ptr, &
                       n_macro_c_ptr = c_null_ptr, n_micro_c_ptr = c_null_ptr, &
                       global_red_factor_c_ptr = c_null_ptr, &
                       local_red_factor_c_ptr = c_null_ptr, &
                       seed_c_ptr = c_null_ptr, verbose_c_ptr = c_null_ptr

        ! assume tests pass
        test_solver_c_wrapper = .true.

        ! inject mock function
        solver => mock_solver

        ! get C function pointers to Fortran functions
        update_orbs_c_funptr = c_funloc(mock_update_orbs)
        obj_func_c_funptr = c_funloc(mock_obj_func)

        ! call solver first without associated optional arguments which should produce
        ! default values
        error = solver_c_wrapper(update_orbs_c_funptr, obj_func_c_funptr, n_param, &
                                 precond_c_funptr, conv_check_c_funptr, &
                                 conv_tol_c_ptr, stability_c_ptr, hess_symm_c_ptr, &
                                 line_search_c_ptr, davidson_c_ptr, &
                                 jacobi_davidson_c_ptr, prefer_jacobi_davidson_c_ptr, &
                                 n_random_trial_vectors_c_ptr, &
                                 start_trust_radius_c_ptr, n_macro_c_ptr, &
                                 n_micro_c_ptr, global_red_factor_c_ptr, &
                                 local_red_factor_c_ptr, seed_c_ptr, verbose_c_ptr, &
                                 logger_c_funptr)

        ! check if test has passed
        test_solver_c_wrapper = test_passed

        ! check if output variables are as expected
        if (error /= 0) then
            test_solver_c_wrapper = .false.
            write (stderr, *) "test_solver_c_wrapper failed: Returned error "// &
                "boolean wrong."
        end if

        ! associate optional arguments with values
        precond_c_funptr = c_funloc(mock_precond)
        conv_check_c_funptr = c_funloc(mock_conv_check)
        conv_tol_c_ptr = c_loc(conv_tol)
        stability_c_ptr = c_loc(stability)
        hess_symm_c_ptr = c_loc(hess_symm)
        line_search_c_ptr = c_loc(line_search)
        davidson_c_ptr = c_loc(davidson)
        jacobi_davidson_c_ptr = c_loc(jacobi_davidson)
        prefer_jacobi_davidson_c_ptr = c_loc(prefer_jacobi_davidson)
        n_random_trial_vectors_c_ptr = c_loc(n_random_trial_vectors)
        start_trust_radius_c_ptr = c_loc(start_trust_radius)
        n_macro_c_ptr = c_loc(n_macro)
        n_micro_c_ptr = c_loc(n_micro)
        global_red_factor_c_ptr = c_loc(global_red_factor)
        local_red_factor_c_ptr = c_loc(local_red_factor)
        seed_c_ptr = c_loc(seed)
        verbose_c_ptr = c_loc(verbose)
        logger_c_funptr = c_funloc(mock_logger)

        ! initialize logger logical
        test_logger = .true.     

        ! call solver with associated optional arguments
        error = solver_c_wrapper(update_orbs_c_funptr, obj_func_c_funptr, n_param, &
                                 precond_c_funptr, conv_check_c_funptr, &
                                 conv_tol_c_ptr, stability_c_ptr, hess_symm_c_ptr, &
                                 line_search_c_ptr, davidson_c_ptr, &
                                 jacobi_davidson_c_ptr, prefer_jacobi_davidson_c_ptr, &
                                 n_random_trial_vectors_c_ptr, &
                                 start_trust_radius_c_ptr, n_macro_c_ptr, &
                                 n_micro_c_ptr, global_red_factor_c_ptr, &
                                 local_red_factor_c_ptr, seed_c_ptr, verbose_c_ptr, &
                                 logger_c_funptr)

        ! check if logging subroutine was correctly called
        if (.not. test_logger) then
            test_solver_c_wrapper = .false.
            write (stderr, *) "test_solver_c_wrapper failed: Called logging "// &
                "subroutine wrong."
        end if

        ! check if output variables are as expected
        if (error /= 0) then
            test_solver_c_wrapper = .false.
            write (stderr, *) "test_solver_c_wrapper failed: Returned error "// &
                "boolean wrong."
        end if

        ! check if test has passed
        test_solver_c_wrapper = test_solver_c_wrapper .and. test_passed

    end function test_solver_c_wrapper

    logical(c_bool) function test_stability_check_c_wrapper() bind(C)
        !
        ! this function tests the C wrapper for the stability check
        !
        use c_interface, only: stability_check, stability_check_c_wrapper
        use opentrustregion_mock, only: mock_stability_check, test_passed

        real(c_rp), allocatable, target :: h_diag(:), kappa(:)
        type(c_funptr) :: hess_x_c_funptr, precond_c_funptr = c_null_funptr, &
                          logger_c_funptr = c_null_funptr
        logical(c_bool) :: stable
<<<<<<< HEAD
        integer(c_long) :: error
        real(c_double), target :: conv_tol = 1e-3_c_double
        logical(c_bool), target :: hess_symm = .false., jacobi_davidson = .false.
        integer(c_long), target :: n_random_trial_vectors = 3_c_long, &
                                   n_iter = 50_c_long, verbose = 3_c_long
        type(c_ptr) :: conv_tol_c_ptr = c_null_ptr, &
                       hess_symm_c_ptr = c_null_ptr, &
                       jacobi_davidson_c_ptr = c_null_ptr, &
=======
        type(c_ptr) :: h_diag_c_ptr, kappa_c_ptr
        integer(c_ip) :: error
        logical(c_bool), target :: jacobi_davidson = .false.
        real(c_rp), target :: conv_tol = 1e-3_c_rp
        integer(c_ip), target :: n_random_trial_vectors = 3_c_ip, n_iter = 50_c_ip, &
                                 verbose = 3_c_ip
        type(c_ptr) :: jacobi_davidson_c_ptr = c_null_ptr, &
                       conv_tol_c_ptr = c_null_ptr, &
>>>>>>> 424322ff
                       n_random_trial_vectors_c_ptr = c_null_ptr, &
                       n_iter_c_ptr = c_null_ptr, verbose_c_ptr = c_null_ptr

        ! assume tests pass
        test_stability_check_c_wrapper = .true.

        ! inject mock function
        stability_check => mock_stability_check

        ! get C function pointers to Fortran functions
        hess_x_c_funptr = c_funloc(mock_hess_x)

        ! initialize Hessian diagonal and get C pointers
        allocate(h_diag(n_param))
        h_diag_c_ptr = c_loc(h_diag)
        h_diag = 3.d0

        ! call stability check first without associated optional arguments which should 
        ! produce default values
<<<<<<< HEAD
        error = stability_check_c_wrapper(h_diag_c, hess_x_c_funptr, n_param, stable, &
                                          kappa, precond_c_funptr, conv_tol_c_ptr, &
                                          hess_symm_c_ptr, jacobi_davidson_c_ptr, &
=======
        error = stability_check_c_wrapper(h_diag_c_ptr, hess_x_c_funptr, n_param, &
                                          stable, kappa_c_ptr, precond_c_funptr, &
                                          jacobi_davidson_c_ptr, conv_tol_c_ptr, &
>>>>>>> 424322ff
                                          n_random_trial_vectors_c_ptr, n_iter_c_ptr, &
                                          verbose_c_ptr, logger_c_funptr)

        ! check if test has passed
        test_stability_check_c_wrapper = test_passed

        ! check if output variables are as expected
        if (stable) then
            test_stability_check_c_wrapper = .false.
            write (stderr, *) "test_stability_check_c_wrapper failed: Returned "// &
                "stability boolean wrong."
        end if

        if (error /= 0) then
            test_stability_check_c_wrapper = .false.
            write (stderr, *) "test_stability_check_c_wrapper failed: Returned "// &
                "error boolean wrong."
        end if

        ! associate optional arguments with values
        allocate(kappa(n_param))
        kappa_c_ptr = c_loc(kappa)
        precond_c_funptr = c_funloc(mock_precond)
        conv_tol_c_ptr = c_loc(conv_tol)
        hess_symm_c_ptr = c_loc(hess_symm)
        jacobi_davidson_c_ptr = c_loc(jacobi_davidson)
        n_random_trial_vectors_c_ptr = c_loc(n_random_trial_vectors)
        n_iter_c_ptr = c_loc(n_iter)
        verbose_c_ptr = c_loc(verbose)
        logger_c_funptr = c_funloc(mock_logger)

        ! initialize logger logical
        test_logger = .true.

        ! call stability check with associated optional arguments
<<<<<<< HEAD
        error = stability_check_c_wrapper(h_diag_c, hess_x_c_funptr, n_param, stable, &
                                          kappa, precond_c_funptr, conv_tol_c_ptr, &
                                          jacobi_davidson_c_ptr, hess_symm_c_ptr, &
=======
        error = stability_check_c_wrapper(h_diag_c_ptr, hess_x_c_funptr, n_param, &
                                          stable, kappa_c_ptr, precond_c_funptr, &
                                          jacobi_davidson_c_ptr, conv_tol_c_ptr, &
>>>>>>> 424322ff
                                          n_random_trial_vectors_c_ptr, n_iter_c_ptr, &
                                          verbose_c_ptr, logger_c_funptr)

        ! check if logging subroutine was correctly called
        if (.not. test_logger) then
            test_stability_check_c_wrapper = .false.
            write (stderr, *) "test_stability_check_c_wrapper failed: Called "// &
                "logging subroutine wrong."
        end if

        ! check if output variables are as expected
        if (stable) then
            test_stability_check_c_wrapper = .false.
            write (stderr, *) "test_stability_check_c_wrapper failed: Returned "// &
                "stability boolean wrong."
        end if

        if (any(abs(kappa - 1.d0) > tol)) then
            test_stability_check_c_wrapper = .false.
            write (stderr, *) "test_stability_check_c_wrapper failed: Returned "// &
                "direction wrong."
        end if

        if (error /= 0) then
            test_stability_check_c_wrapper = .false.
            write (stderr, *) "test_stability_check_c_wrapper failed: Returned "// &
                "error boolean wrong."
        end if
        deallocate(h_diag, kappa)

        ! check if test has passed
        test_stability_check_c_wrapper = test_passed .and. &
                                         test_stability_check_c_wrapper

    end function test_stability_check_c_wrapper

    logical(c_bool) function test_update_orbs_c_wrapper() bind(C)
        !
        ! this function tests the C wrapper for the orbital update
        !
        use opentrustregion, only: hess_x_type
        use c_interface, only: update_orbs_before_wrapping, update_orbs_c_wrapper

        real(rp), allocatable :: kappa(:), grad(:), h_diag(:), x(:), hess_x(:)
        real(rp) :: func
        procedure(hess_x_type), pointer :: hess_x_funptr
        integer(ip) :: error

        ! assume tests pass
        test_update_orbs_c_wrapper = .true.

        ! allocate arrays
        allocate(kappa(n_param), grad(n_param), h_diag(n_param))

        ! inject mock subroutine
        update_orbs_before_wrapping => mock_update_orbs

        ! call orbital updating subroutine
        kappa = 1.d0
        call update_orbs_c_wrapper(kappa, func, grad, h_diag, hess_x_funptr, error)

        ! check if error is as expected
        if (error /= 0) then
            test_update_orbs_c_wrapper = .false.
            write (stderr, *) "test_update_orbs_c_wrapper failed: Returned error."
        end if

        ! check if function value is as expected
        if (abs(func - 3.d0) > tol) then
            test_update_orbs_c_wrapper = .false.
            write (stderr, *) "test_update_orbs_c_wrapper failed: Returned "// &
                "objective function wrong."
        end if

        ! check if gradient is as expected
        if (any(abs(grad - 2.d0) > tol)) then
            test_update_orbs_c_wrapper = .false.
            write (stderr, *) "test_update_orbs_c_wrapper failed: Returned "// &
                "gradient wrong."
        end if

        ! check if Hessian diagonal is as expected
        if (any(abs(h_diag - 3.d0) > tol)) then
            test_update_orbs_c_wrapper = .false.
            write (stderr, *) "test_update_orbs_c_wrapper failed: Returned Hessian "// &
                "diagonal wrong."
        end if

        ! deallocate arrays
        deallocate(kappa, grad, h_diag)

        ! allocate arrays
        allocate(x(n_param), hess_x(n_param))

        ! call Hessian linear transformation function
        x = 1.d0
        call hess_x_funptr(x, hess_x, error)

        ! check if error is as expected
        if (error /= 0) then
            test_update_orbs_c_wrapper = .false.
            write (stderr, *) "test_update_orbs_c_wrapper failed: Returned Hessian "// &
                "linear transformation function produced error."
        end if

        ! check if Hessian linear transformation is as expected
        if (any(abs(hess_x - 4.d0) > tol)) then
            test_update_orbs_c_wrapper = .false.
            write (stderr, *) "test_update_orbs_c_wrapper failed: Returned Hessian "// &
                "linear transformation of returned Hessian linear transformation "// &
                "function wrong."
        end if

        ! deallocate arrays
        deallocate(x, hess_x)

    end function test_update_orbs_c_wrapper

    logical(c_bool) function test_hess_x_c_wrapper() bind(C)
        !
        ! this function tests the C wrapper for the Hessian linear transformation
        !
        use c_interface, only: hess_x_before_wrapping, hess_x_c_wrapper

        real(rp), allocatable :: x(:), hess_x(:)
        integer(ip) :: error

        ! assume tests pass
        test_hess_x_c_wrapper = .true.

        ! allocate arrays
        allocate(x(n_param), hess_x(n_param))

        ! inject mock subroutine
        hess_x_before_wrapping => mock_hess_x

        ! call function
        x = 1.d0
        call hess_x_c_wrapper(x, hess_x, error)

        ! check if error is as expected
        if (error /= 0) then
            test_hess_x_c_wrapper = .false.
            write (stderr, *) "test_hess_x_c_wrapper failed: Returned error."
        end if

        ! check if Hessian linear transformation is as expected
        if (any(abs(hess_x - 4.d0) > tol)) then
            test_hess_x_c_wrapper = .false.
            write (stderr, *) "test_hess_x_c_wrapper failed: Returned Hessian "// &
                "linear transformation of returned Hessian linear transformation "// &
                "function wrong."
        end if

        ! deallocate arrays
        deallocate(x, hess_x)

    end function test_hess_x_c_wrapper

    logical(c_bool) function test_obj_func_c_wrapper() bind(C)
        !
        ! this function tests the C wrapper for the objective function
        !
        use c_interface, only: obj_func_before_wrapping, obj_func_c_wrapper

        real(rp), allocatable :: kappa(:)
        real(rp) :: obj_func
        integer(ip) :: error

        ! assume tests pass
        test_obj_func_c_wrapper = .true.

        ! allocate kappa
        allocate(kappa(n_param))

        ! inject mock function
        obj_func_before_wrapping => mock_obj_func

        ! call function
        kappa = 1.d0
        obj_func = obj_func_c_wrapper(kappa, error)

        ! deallocate kappa
        deallocate(kappa)

        ! check if error is as expected
        if (error /= 0) then
            test_obj_func_c_wrapper = .false.
            write (stderr, *) "test_obj_func_c_wrapper failed: Returned error."
        end if

        ! check if function value is as expected
        if (abs(obj_func - 3.d0) > tol) then
            test_obj_func_c_wrapper = .false.
            write (stderr, *) "test_obj_func_c_wrapper failed: Returned objective "// &
                "function wrong."
        end if

    end function test_obj_func_c_wrapper

    logical(c_bool) function test_precond_c_wrapper() bind(C)
        !
        ! this function tests the C wrapper for the preconditioner function
        !
        use c_interface, only: precond_before_wrapping, precond_c_wrapper

        real(rp), allocatable :: residual(:), precond_residual(:)
        integer(ip) :: error

        ! assume tests pass
        test_precond_c_wrapper = .true.

        ! allocate arrays
        allocate(residual(n_param), precond_residual(n_param))

        ! inject mock subroutine
        precond_before_wrapping => mock_precond

        ! call function
        residual = 1.d0
        call precond_c_wrapper(residual, 5.d0, precond_residual, error)

        ! check if error is as expected
        if (error /= 0) then
            test_precond_c_wrapper = .false.
            write (stderr, *) "test_precond_c_wrapper failed: Returned error."
        end if

        ! check if preconditioned residual is as expected
        if (any(abs(precond_residual - 5.d0) > tol)) then
            test_precond_c_wrapper = .false.
            write (stderr, *) "test_precond_c_wrapper failed: Returned "// &
                "preconditioner wrong."
        end if

        ! deallocate arrays
        deallocate(residual, precond_residual)

    end function test_precond_c_wrapper

    logical(c_bool) function test_conv_check_c_wrapper() bind(C)
        !
        ! this function tests the C wrapper for the convergence check function
        !
        use c_interface, only: conv_check_before_wrapping, conv_check_c_wrapper

        logical :: converged
        integer(ip) :: error

        ! assume tests pass
        test_conv_check_c_wrapper = .true.

        ! inject mock function
        conv_check_before_wrapping => mock_conv_check

        ! call function
        converged = conv_check_c_wrapper(error)

        ! check if error is as expected
        if (error /= 0) then
            test_conv_check_c_wrapper = .false.
            write (stderr, *) "test_conv_check_c_wrapper failed: Returned error."
        end if

        ! check if convergence boolean is as expected
        if (.not. converged) then
            test_conv_check_c_wrapper = .false.
            write (stderr, *) "test_conv_check_c_wrapper failed: Returned "// &
                "convergence logical wrong."
        end if

    end function test_conv_check_c_wrapper

    logical(c_bool) function test_logger_c_wrapper() bind(C)
        !
        ! this function tests the C wrapper for the logging function
        !
        use c_interface, only: logger_before_wrapping, logger_c_wrapper

        ! assume tests pass
        test_logger_c_wrapper = .true.

        ! inject mock subroutine
        logger_before_wrapping => mock_logger

        ! call subroutine
        test_logger = .false.
        call logger_c_wrapper("test")

        ! check if logging test boolean is as expected
        if (.not. test_logger) then
            test_logger_c_wrapper = .false.
            write (stderr, *) "test_logger_c_wrapper failed: Returned logging "// &
                "subroutine wrong."
        end if

    end function test_logger_c_wrapper

    logical(c_bool) function test_set_default_c_ptr() bind(C)
        !
        ! this function tests the function that sets default values for variables
        !
        use c_interface, only: set_default_c_ptr

        real(c_rp), target :: real_target = 2.0_c_rp
        logical(c_bool), target :: bool_target = .true.
        integer(c_ip), target :: int_target = 2_c_ip

        ! assume tests pass
        test_set_default_c_ptr = .true.

        ! test different combinations and types of optional and default arguments
        if (abs(set_default_c_ptr(c_loc(real_target), 1.d0) - 2.d0) > tol) then
            write (stderr, *) "test_set_default_c_ptr failed: Optional real "// &
                "argument not set correctly."
            test_set_default_c_ptr = .false.
        end if

        if (abs(set_default_c_ptr(c_null_ptr, 1.d0) - 1.d0) > tol) then
            write (stderr, *) "test_set_default_c_ptr failed: Default real "// &
                "argument not set correctly."
            test_set_default_c_ptr = .false.
        end if

        if (set_default_c_ptr(c_loc(bool_target), .false.) .neqv. .true.) then
            write (stderr, *) "test_set_default_c_ptr failed: Optional logical "// &
                "argument not set correctly."
            test_set_default_c_ptr = .false.
        end if

        if (set_default_c_ptr(c_null_ptr, .false.) .neqv. .false.) then
            write (stderr, *) "test_set_default_c_ptr failed: Default logical "// &
                "argument not set correctly."
            test_set_default_c_ptr = .false.
        end if

        if (set_default_c_ptr(c_loc(int_target), 1) /= 2) then
            write (stderr, *) "test_set_default_c_ptr failed: Optional integer "// &
                "argument not set correctly."
            test_set_default_c_ptr = .false.
        end if

        if (set_default_c_ptr(c_null_ptr, 1) /= 1) then
            write (stderr, *) "test_set_default_c_ptr failed: Default integer "// &
                "argument not set correctly."
            test_set_default_c_ptr = .false.
        end if

    end function test_set_default_c_ptr

end module c_interface_unit_tests<|MERGE_RESOLUTION|>--- conflicted
+++ resolved
@@ -23,11 +23,7 @@
 
 contains
 
-<<<<<<< HEAD
-    function mock_update_orbs(kappa, func, grad_c_ptr, h_diag_c_ptr, hess_x_c_funptr) &
-=======
     function mock_update_orbs(kappa, func, grad, h_diag, hess_x_c_funptr) &
->>>>>>> 424322ff
         result(error) bind(C)
         !
         ! this subroutine is a test subroutine for the orbital update C function
@@ -128,33 +124,18 @@
                           precond_c_funptr = c_null_funptr, &
                           conv_check_c_funptr = c_null_funptr, &
                           logger_c_funptr = c_null_funptr
-<<<<<<< HEAD
-        integer(c_long) :: error
-        real(c_double), target :: conv_tol = 1e-3_c_double, &
-                                  start_trust_radius = 0.2_c_double, &
-                                  global_red_factor = 1e-2_c_double, &
-                                  local_red_factor = 1e-3_c_double
+        integer(c_ip) :: error
+        real(c_rp), target :: conv_tol = 1e-3_c_rp, start_trust_radius = 0.2_c_rp, &
+                              global_red_factor = 1e-2_c_rp, &
+                              local_red_factor = 1e-3_c_rp
         logical(c_bool), target :: stability = .false., hess_symm = .false., &
                                    line_search = .true., davidson = .false., &
                                    jacobi_davidson = .false., &
                                    prefer_jacobi_davidson = .true.
-        integer(c_long), target :: n_random_trial_vectors = 5_c_long, &
-                                   n_macro = 300_c_long, n_micro = 200_c_long, &
-                                   seed = 33_c_long, verbose = 3_c_long
+        integer(c_ip), target :: n_random_trial_vectors = 5_c_ip, n_macro = 300_c_ip, &
+                                 n_micro = 200_c_ip, seed = 33_c_ip, verbose = 3_c_ip
         type(c_ptr) :: conv_tol_c_ptr = c_null_ptr, stability_c_ptr = c_null_ptr, &
                        hess_symm_c_ptr = c_null_ptr, line_search_c_ptr = c_null_ptr, &
-=======
-        integer(c_ip) :: error
-        integer(c_ip), target :: n_random_trial_vectors = 5_c_ip, n_macro = 300_c_ip, &
-                                 n_micro = 200_c_ip, seed = 33_c_ip, verbose = 3_c_ip
-        logical(c_bool), target :: stability = .false., line_search = .true., &
-                                   davidson = .false., jacobi_davidson = .false., &
-                                   prefer_jacobi_davidson = .true.
-        real(c_rp), target :: conv_tol = 1e-3_c_rp, start_trust_radius = 0.2_c_rp, &
-                              global_red_factor = 1e-2_c_rp, &
-                              local_red_factor = 1e-3_c_rp
-        type(c_ptr) :: stability_c_ptr = c_null_ptr, line_search_c_ptr = c_null_ptr, &
->>>>>>> 424322ff
                        davidson_c_ptr = c_null_ptr, &
                        jacobi_davidson_c_ptr = c_null_ptr, &
                        prefer_jacobi_davidson_c_ptr = c_null_ptr, &
@@ -263,25 +244,15 @@
         type(c_funptr) :: hess_x_c_funptr, precond_c_funptr = c_null_funptr, &
                           logger_c_funptr = c_null_funptr
         logical(c_bool) :: stable
-<<<<<<< HEAD
-        integer(c_long) :: error
-        real(c_double), target :: conv_tol = 1e-3_c_double
+        type(c_ptr) :: h_diag_c_ptr, kappa_c_ptr
+        integer(c_ip) :: error
+        real(c_rp), target :: conv_tol = 1e-3_c_rp
         logical(c_bool), target :: hess_symm = .false., jacobi_davidson = .false.
-        integer(c_long), target :: n_random_trial_vectors = 3_c_long, &
-                                   n_iter = 50_c_long, verbose = 3_c_long
+        integer(c_ip), target :: n_random_trial_vectors = 3_c_ip, n_iter = 50_c_ip, &
+                                 verbose = 3_c_ip
         type(c_ptr) :: conv_tol_c_ptr = c_null_ptr, &
                        hess_symm_c_ptr = c_null_ptr, &
                        jacobi_davidson_c_ptr = c_null_ptr, &
-=======
-        type(c_ptr) :: h_diag_c_ptr, kappa_c_ptr
-        integer(c_ip) :: error
-        logical(c_bool), target :: jacobi_davidson = .false.
-        real(c_rp), target :: conv_tol = 1e-3_c_rp
-        integer(c_ip), target :: n_random_trial_vectors = 3_c_ip, n_iter = 50_c_ip, &
-                                 verbose = 3_c_ip
-        type(c_ptr) :: jacobi_davidson_c_ptr = c_null_ptr, &
-                       conv_tol_c_ptr = c_null_ptr, &
->>>>>>> 424322ff
                        n_random_trial_vectors_c_ptr = c_null_ptr, &
                        n_iter_c_ptr = c_null_ptr, verbose_c_ptr = c_null_ptr
 
@@ -301,15 +272,10 @@
 
         ! call stability check first without associated optional arguments which should 
         ! produce default values
-<<<<<<< HEAD
-        error = stability_check_c_wrapper(h_diag_c, hess_x_c_funptr, n_param, stable, &
-                                          kappa, precond_c_funptr, conv_tol_c_ptr, &
-                                          hess_symm_c_ptr, jacobi_davidson_c_ptr, &
-=======
         error = stability_check_c_wrapper(h_diag_c_ptr, hess_x_c_funptr, n_param, &
                                           stable, kappa_c_ptr, precond_c_funptr, &
-                                          jacobi_davidson_c_ptr, conv_tol_c_ptr, &
->>>>>>> 424322ff
+                                          conv_tol_c_ptr, hess_symm_c_ptr, &
+                                          jacobi_davidson_c_ptr, &
                                           n_random_trial_vectors_c_ptr, n_iter_c_ptr, &
                                           verbose_c_ptr, logger_c_funptr)
 
@@ -345,15 +311,10 @@
         test_logger = .true.
 
         ! call stability check with associated optional arguments
-<<<<<<< HEAD
-        error = stability_check_c_wrapper(h_diag_c, hess_x_c_funptr, n_param, stable, &
-                                          kappa, precond_c_funptr, conv_tol_c_ptr, &
-                                          jacobi_davidson_c_ptr, hess_symm_c_ptr, &
-=======
         error = stability_check_c_wrapper(h_diag_c_ptr, hess_x_c_funptr, n_param, &
                                           stable, kappa_c_ptr, precond_c_funptr, &
-                                          jacobi_davidson_c_ptr, conv_tol_c_ptr, &
->>>>>>> 424322ff
+                                          conv_tol_c_ptr, jacobi_davidson_c_ptr, &
+                                          hess_symm_c_ptr, &
                                           n_random_trial_vectors_c_ptr, n_iter_c_ptr, &
                                           verbose_c_ptr, logger_c_funptr)
 
