! Copyright (C) 2025- Jonas Greiner
!
! This Source Code Form is subject to the terms of the Mozilla Public
! License, v. 2.0. If a copy of the MPL was not distributed with this
! file, You can obtain one at http://mozilla.org/MPL/2.0/.

module opentrustregion_system_tests

    use opentrustregion, only: rp, ip, stderr
    use, intrinsic :: iso_c_binding, only: c_bool

    implicit none

    real(rp), parameter :: tol = 1e-10_rp

    integer(ip) :: n_ao, n_mo, n_param
    real(rp), allocatable :: r_ao_ints(:, :, :), r2_ao_ints(:, :), mo_coeff(:, :), &
                             r_mo_ints(:, :, :), rii_rij_rjj_rji(:, :)
    character(:), allocatable :: data_dir

contains

    subroutine set_test_data_path(path) bind(C)
        !
        ! this subroutine sets the path to test data
        !
        use, intrinsic :: iso_c_binding, only: c_ptr, c_char, c_f_pointer, c_null_char

        type(c_ptr), intent(in), value :: path 
        character(kind=c_char), pointer :: c_path(:)
        integer(ip) :: len, i

        call c_f_pointer(path, c_path, [256])
        len = 0
        do i = 1, size(c_path)
            if (c_path(i) == c_null_char) exit
            len = len + 1
        end do
        allocate(character(len=len) :: data_dir)
        data_dir = transfer(c_path(1:len), data_dir)

    end subroutine set_test_data_path

    logical(c_bool) function test_h2o_atomic_fb() bind(C)
        !
        ! this function tests the Foster-Boys localization on water
        !
        use opentrustregion, only: update_orbs_type, obj_func_type, solver, &
                                   hess_x_type, stability_check

        procedure(update_orbs_type), pointer :: update_orbs_funptr
        procedure(obj_func_type), pointer :: obj_func_funptr
        procedure(hess_x_type), pointer :: hess_x_funptr
        integer(ip) :: ios, error
        real(rp), allocatable :: kappa(:), grad(:), h_diag(:)
        real(rp) :: func
        logical :: stable

        ! assume tests pass
        test_h2o_atomic_fb = .true.

        ! set size parameters for system
        n_ao = 13
        n_mo = 5
        n_param = n_mo * (n_mo - 1) / 2

        ! allocate arrays
        allocate(mo_coeff(n_ao, n_mo), r_ao_ints(3, n_ao, n_ao), &
<<<<<<< HEAD
                 r2_ao_ints(n_ao, n_ao), r_mo_ints(3, n_mo, n_mo), &
                 rii_rij_rjj_rji(n_mo, n_mo), kappa(n_param), grad(n_param), &
                 h_diag(n_param))

        ! check if test data variable is set
        if (.not. allocated(data_dir)) error stop "Test data directory not set "// &
            "through set_test_data_path subroutine before calling system test."
=======
                  r2_ao_ints(n_ao, n_ao), r_mo_ints(3, n_mo, n_mo), &
                  rii_rij_rjj_rji(n_mo, n_mo), kappa(n_param), grad(n_param), &
                  h_diag(n_param))
>>>>>>> c1ff2620

        ! read raw binary data
        open (unit=10, file=data_dir//"/h2o_atomic_mo_coeff.bin", form="unformatted", &
              access="stream", status="old", action="read", iostat=ios)
        if (ios /= 0) error stop "Error opening file"
        read (10) mo_coeff
        close (10)
        open (unit=10, file=data_dir//"/h2o_r_ints.bin", form="unformatted", &
              access="stream", status="old", action="read", iostat=ios)
        if (ios /= 0) error stop "Error opening file"
        read (10) r_ao_ints
        close (10)
        open (unit=10, file=data_dir//"/h2o_r2_ints.bin", form="unformatted", &
              access="stream", status="old", action="read", iostat=ios)
        if (ios /= 0) error stop "Error opening file"
        read (10) r2_ao_ints
        close (10)

        ! set function pointers
        update_orbs_funptr => update_orbs
        obj_func_funptr => obj_func

        ! call solver
        call solver(update_orbs_funptr, obj_func_funptr, n_param, error)

        ! check if error has occured
        if (error /= 0) then
            write (stderr, *) "test_h2o_atomic_fb failed: Solver subroutine "// &
                "produced error."
            test_h2o_atomic_fb = .false.
        end if

        ! get gradient, Hessian diagonal and Hessian linear transformation function
        ! pointer
        kappa = 0.0_rp
        call update_orbs(kappa, func, grad, h_diag, hess_x_funptr, error)

        ! check if error has occured
        if (error /= 0) then
            write (stderr, *) "test_h2o_atomic_fb failed: Orbital updating "// &
            "subroutine produced error."
            test_h2o_atomic_fb = .false.
        end if

        ! perform stability check
        call stability_check(h_diag, hess_x_funptr, stable, error)

        ! check if error has occured
        if (error /= 0) then
            write (stderr, *) "test_h2o_atomic_fb failed: Stability check "// &
            "subroutine produced error."
            test_h2o_atomic_fb = .false.
        end if

        ! test if solution is stable
        if (.not. stable) then
            write (stderr, *) "test_h2o_atomic_fb failed: Solver did not converge "// &
                "to minimum."
            test_h2o_atomic_fb = .false.
        end if

        ! deallocate arrays
        deallocate(mo_coeff, r_ao_ints, r2_ao_ints, r_mo_ints, rii_rij_rjj_rji, kappa, &
                   grad, h_diag)

    end function test_h2o_atomic_fb

    logical(c_bool) function test_h2o_saddle_fb() bind(C)
        !
        ! this function tests the Foster-Boys localization on water starting from a
        ! saddle point
        !
        use opentrustregion, only: update_orbs_type, obj_func_type, solver, &
                                   hess_x_type, stability_check

        procedure(update_orbs_type), pointer :: update_orbs_funptr
        procedure(obj_func_type), pointer :: obj_func_funptr
        procedure(hess_x_type), pointer :: hess_x_funptr
        integer(ip) :: ios, error
        real(rp), allocatable :: kappa(:), grad(:), h_diag(:)
        real(rp) :: func
        logical :: stable

        ! assume tests pass
        test_h2o_saddle_fb = .true.

        ! set size parameters for system
        n_ao = 13
        n_mo = 5
        n_param = n_mo*(n_mo - 1)/2

        ! allocate arrays
        allocate(mo_coeff(n_ao, n_mo), r_ao_ints(3, n_ao, n_ao), &
                 r2_ao_ints(n_ao, n_ao), r_mo_ints(3, n_mo, n_mo), &
                 rii_rij_rjj_rji(n_mo, n_mo), kappa(n_param), grad(n_param), &
                 h_diag(n_param))
<<<<<<< HEAD

        ! check if test data variable is set
        if (.not. allocated(data_dir)) error stop "Test data directory not set "// &
            "through set_test_data_path subroutine before calling system test."
=======
>>>>>>> c1ff2620

        ! read raw binary data
        open (unit=10, file=data_dir//"/h2o_saddle_mo_coeff.bin", form="unformatted", &
              access="stream", status="old", action="read", iostat=ios)
        if (ios /= 0) error stop "Error opening file"
        read (10) mo_coeff
        close (10)
        open (unit=10, file=data_dir//"/h2o_r_ints.bin", form="unformatted", &
              access="stream", status="old", action="read", iostat=ios)
        if (ios /= 0) error stop "Error opening file"
        read (10) r_ao_ints
        close (10)
        open (unit=10, file=data_dir//"/h2o_r2_ints.bin", form="unformatted", &
              access="stream", status="old", action="read", iostat=ios)
        if (ios /= 0) error stop "Error opening file"
        read (10) r2_ao_ints
        close (10)

        ! set function pointers
        update_orbs_funptr => update_orbs
        obj_func_funptr => obj_func

        ! call solver
        call solver(update_orbs_funptr, obj_func_funptr, n_param, error)

        ! check if error has occured
        if (error /= 0) then
            write (stderr, *) "test_h2o_saddle_fb failed: Solver subroutine "// &
                "produced error."
            test_h2o_saddle_fb = .false.
        end if

        ! get gradient, Hessian diagonal and Hessian linear transformation function
        ! pointer
        kappa = 0.0_rp
        call update_orbs(kappa, func, grad, h_diag, hess_x_funptr, error)

        ! check if error has occured
        if (error /= 0) then
            write (stderr, *) "test_h2o_saddle_fb failed: Orbital update "// &
            "subroutine produced error."
            test_h2o_saddle_fb = .false.
        end if

        ! perform stability check
        call stability_check(h_diag, hess_x_funptr, stable, error)

        ! check if error has occured
        if (error /= 0) then
            write (stderr, *) "test_h2o_saddle_fb failed: Stability check "// &
            "subroutine produced error."
            test_h2o_saddle_fb = .false.
        end if

        ! test if solution is stable
        if (.not. stable) then
            write (stderr, *) "test_h2o_saddle_fb failed: Solver did not converge "// &
                "to minimum."
            test_h2o_saddle_fb = .false.
        end if

        ! deallocate arrays
        deallocate(mo_coeff, r_ao_ints, r2_ao_ints, r_mo_ints, rii_rij_rjj_rji, kappa, &
                   grad, h_diag)

    end function test_h2o_saddle_fb

    real(rp) function obj_func(kappa, error)
        !
        ! this function calculates the Foster-Boys orbital localization objective 
        ! function
        !
        real(rp), intent(in), target :: kappa(:)
        integer(ip), intent(out) :: error

        real(rp), allocatable :: kappa_full(:, :), mo_coeff_tmp(:, :)
        integer(ip) :: xyz, i, j, idx

        ! initialize error flag
        error = 0

        ! unpack orbital rotation
        allocate(kappa_full(n_mo, n_mo))
        kappa_full = 0.0
        idx = 1
        do i = 2, n_mo
            do j = 1, i - 1
                kappa_full(i, j) = kappa(idx)
                kappa_full(j, i) = -kappa(idx)
                idx = idx + 1
            end do
        end do

        ! rotate orbitals
        mo_coeff_tmp = matmul(mo_coeff, exp_asymm_mat(kappa_full))
        deallocate(kappa_full)

        ! compute cost function
        obj_func = 0.0_rp
        do i = 1, n_mo
            obj_func = obj_func &
                       + dot_product(mo_coeff_tmp(:, i), &
                                     matmul(r2_ao_ints, mo_coeff_tmp(:, i)))
            do xyz = 1, 3
                obj_func = obj_func &
                           - dot_product(mo_coeff_tmp(:, i), &
                                         matmul(r_ao_ints(xyz, :, :), &
                                                mo_coeff_tmp(:, i)))**2
            end do
        end do
        deallocate(mo_coeff_tmp)

    end function obj_func

    subroutine update_orbs(kappa, func, grad, h_diag, hess_x_funptr, error)
        !
        ! this function updates the orbitals for Foster-Boys orbital localization
        !
        use opentrustregion, only: hess_x_type

        real(rp), intent(in), target :: kappa(:)
        real(rp), intent(out) :: func
        real(rp), intent(out), target :: grad(:), h_diag(:)
        procedure(hess_x_type), intent(out), pointer :: hess_x_funptr
        integer(ip), intent(out) :: error

        integer(ip) :: xyz, i, j, idx
        real(rp), allocatable :: kappa_full(:, :), h_diag_tmp(:, :), tmp1(:, :)

        ! initialize error flag
        error = 0

        ! unpack orbital rotation
        allocate(kappa_full(n_mo, n_mo))
        kappa_full = 0.0
        idx = 1
        do i = 2, n_mo
            do j = 1, i - 1
                kappa_full(i, j) = kappa(idx)
                kappa_full(j, i) = -kappa(idx)
                idx = idx + 1
            end do
        end do

        ! rotate orbitals
        mo_coeff = matmul(mo_coeff, exp_asymm_mat(kappa_full))
        deallocate(kappa_full)

        ! transform integrals to MO basis
        do xyz = 1, 3
            r_mo_ints(xyz, :, :) = matmul(matmul(transpose(mo_coeff), &
                                                 r_ao_ints(xyz, :, :)), mo_coeff)
        end do

        ! compute cost function
        func = 0.0_rp
        do i = 1, n_mo
            func = func &
                   + dot_product(mo_coeff(:, i), matmul(r2_ao_ints, mo_coeff(:, i))) &
                   - sum(r_mo_ints(:, i, i)**2)
        end do

        ! construct temporary intermediate
        allocate(tmp1(n_mo, n_mo))
        do i = 1, n_mo
            do j = 1, n_mo
                tmp1(i, j) = sum(r_mo_ints(:, j, j)*r_mo_ints(:, j, i))
            end do
        end do

        ! construct gradient and extract lower triagonal
        idx = 1
        do i = 2, n_mo
            do j = 1, i - 1
                grad(idx) = -2*(tmp1(i, j) - tmp1(j, i))
                idx = idx + 1
            end do
        end do

        ! construct Hessian diagonal
        allocate(h_diag_tmp(n_mo, n_mo))
        do i = 1, n_mo
            do j = 1, n_mo
                h_diag_tmp(i, j) = 2*sum(r_mo_ints(:, j, j)*r_mo_ints(:, i, i) + &
                                         r_mo_ints(:, j, i)*r_mo_ints(:, j, i) + &
                                         r_mo_ints(:, j, i)*r_mo_ints(:, i, j)) - &
                                   tmp1(i, i) - tmp1(j, j)
            end do
        end do

        ! extract lower triagonal
        idx = 1
        do i = 2, n_mo
            do j = 1, i - 1
                h_diag(idx) = -2*(h_diag_tmp(i, j))
                idx = idx + 1
            end do
        end do
        deallocate(h_diag_tmp)

        ! save for Hessian linear transformation
        rii_rij_rjj_rji = tmp1 + transpose(tmp1)
        deallocate(tmp1)

        ! get function pointer to Hessian linear transformation
        hess_x_funptr => hess_x_fun

    end subroutine update_orbs

    subroutine hess_x_fun(x, hess_x, error)
        !
        ! this function performs the Hessian linear transformation for Foster-Boys 
        ! orbital localization, it cannot be defined within update_orbs as it would 
        ! otherwise go out of scope when that subroutine returns
        !
        real(rp), intent(in), target :: x(:)
        real(rp), intent(out), target :: hess_x(:)
        integer(ip), intent(out) :: error

        real(rp), allocatable :: x_full(:, :), hess_x_full(:, :), tmp2(:, :), &
                                 tmp3(:, :, :)
        integer(ip) :: xyz1, i1, j1, idx1

        ! initialize error flag
        error = 0

        ! unpack trial vector
        allocate(x_full(n_mo, n_mo))
        x_full = 0.0
        idx1 = 1
        do i1 = 2, n_mo
            do j1 = 1, i1 - 1
                x_full(i1, j1) = x(idx1)
                x_full(j1, i1) = -x(idx1)
                idx1 = idx1 + 1
            end do
        end do

        ! construct intermediates
        allocate(tmp2(3, n_mo), tmp3(3, n_mo, n_mo))
        do xyz1 = 1, 3
            do i1 = 1, n_mo
                tmp2(xyz1, i1) = sum(x_full(:, i1)*r_mo_ints(xyz1, i1, :))
                do j1 = 1, n_mo
                    tmp3(xyz1, i1, j1) = sum(x_full(:, j1)*r_mo_ints(xyz1, i1, :))
                end do
            end do
        end do

        ! construct Hessian linear transformation
        allocate(hess_x_full(n_mo, n_mo))
        hess_x_full = matmul(transpose(x_full), transpose(rii_rij_rjj_rji))
        do i1 = 1, n_mo
            do j1 = 1, n_mo
                hess_x_full(i1, j1) = hess_x_full(i1, j1) + &
                                      2*sum(r_mo_ints(:, j1, i1)*tmp2(:, j1) - &
                                            r_mo_ints(:, i1, i1)*tmp3(:, j1, i1) - &
                                            r_mo_ints(:, j1, i1)*tmp2(:, i1))
            end do
        end do
        deallocate(x_full, tmp2, tmp3)

        ! extract lower triagonal
        idx1 = 1
        do i1 = 2, n_mo
            do j1 = 1, i1 - 1
                hess_x(idx1) = -(hess_x_full(i1, j1) - hess_x_full(j1, i1))
                idx1 = idx1 + 1
            end do
        end do
        deallocate(hess_x_full)

    end subroutine hess_x_fun

    function exp_asymm_mat(mat)
        !
        ! this function calculates the matrix exponential of an asymmetric matrix
        !
        real(rp), intent(in) :: mat(:, :)
        real(rp) :: exp_asymm_mat(size(mat, 1), size(mat, 2))

        integer(ip) :: n, lwork, info, i
        real(rp), allocatable :: eigvals(:), rwork(:)
        complex(rp), allocatable :: work(:), eigvecs(:, :), tmp(:, :)
                       
        external :: zheev

        ! size of matrix
        n = size(mat, 1)

        ! convert to Hermitian matrix
        eigvecs = cmplx(0.0_rp, mat, kind=rp)

        ! query optimal workspace size
        lwork = -1
        allocate(eigvals(n), work(1), rwork(3 * n - 2))
        call zheev("V", "U", n, eigvecs, n, eigvals, work, lwork, rwork, info)
        lwork = int(work(1))
        deallocate(work)
        allocate(work(lwork))

        ! perform eigendecomposition
        call zheev("V", "U", n, eigvecs, n, eigvals, work, lwork, rwork, info)
        deallocate(work, rwork)

        ! compute matrix exponential under assumption that eigenvalues are purely
        ! imaginary
        allocate(tmp(n, n))
        do i = 1, n
            tmp(:, i) = eigvecs(:, i)*cmplx(cos(eigvals(i)), sin(eigvals(i)), kind=rp)
        end do
        exp_asymm_mat = real(transpose(matmul(tmp, conjg(transpose(eigvecs)))))
        deallocate(eigvecs, eigvals, tmp)

    end function exp_asymm_mat

end module opentrustregion_system_tests<|MERGE_RESOLUTION|>--- conflicted
+++ resolved
@@ -66,7 +66,6 @@
 
         ! allocate arrays
         allocate(mo_coeff(n_ao, n_mo), r_ao_ints(3, n_ao, n_ao), &
-<<<<<<< HEAD
                  r2_ao_ints(n_ao, n_ao), r_mo_ints(3, n_mo, n_mo), &
                  rii_rij_rjj_rji(n_mo, n_mo), kappa(n_param), grad(n_param), &
                  h_diag(n_param))
@@ -74,11 +73,6 @@
         ! check if test data variable is set
         if (.not. allocated(data_dir)) error stop "Test data directory not set "// &
             "through set_test_data_path subroutine before calling system test."
-=======
-                  r2_ao_ints(n_ao, n_ao), r_mo_ints(3, n_mo, n_mo), &
-                  rii_rij_rjj_rji(n_mo, n_mo), kappa(n_param), grad(n_param), &
-                  h_diag(n_param))
->>>>>>> c1ff2620
 
         ! read raw binary data
         open (unit=10, file=data_dir//"/h2o_atomic_mo_coeff.bin", form="unformatted", &
@@ -175,13 +169,10 @@
                  r2_ao_ints(n_ao, n_ao), r_mo_ints(3, n_mo, n_mo), &
                  rii_rij_rjj_rji(n_mo, n_mo), kappa(n_param), grad(n_param), &
                  h_diag(n_param))
-<<<<<<< HEAD
 
         ! check if test data variable is set
         if (.not. allocated(data_dir)) error stop "Test data directory not set "// &
             "through set_test_data_path subroutine before calling system test."
-=======
->>>>>>> c1ff2620
 
         ! read raw binary data
         open (unit=10, file=data_dir//"/h2o_saddle_mo_coeff.bin", form="unformatted", &
