--- conflicted
+++ resolved
@@ -64,14 +64,9 @@
         type(c_funptr), intent(in), value :: update_orbs_c_funptr, obj_func_c_funptr, &
                                              precond_c_funptr, conv_check_c_funptr, &
                                              logger_c_funptr
-<<<<<<< HEAD
-        integer(c_long), intent(in), value :: n_param_c
+        integer(c_ip), intent(in), value :: n_param_c
         type(c_ptr), intent(in), value :: conv_tol_c_ptr, stability_c_ptr, &
                                           hess_symm_c_ptr, line_search_c_ptr, &
-=======
-        integer(c_ip), intent(in), value :: n_param_c
-        type(c_ptr), intent(in), value :: stability_c_ptr, line_search_c_ptr, &
->>>>>>> 424322ff
                                           davidson_c_ptr, jacobi_davidson_c_ptr, &
                                           prefer_jacobi_davidson_c_ptr, &
                                           n_random_trial_vectors_c_ptr, &
@@ -90,22 +85,13 @@
                                    residual(:), precond_residual(:)
         procedure(precond_c_type), pointer :: precond_funptr
         procedure(conv_check_c_type), pointer :: conv_check_funptr
-<<<<<<< HEAD
-        real(c_double), pointer :: conv_tol_ptr, start_trust_radius_ptr, &
-                                   global_red_factor_ptr, local_red_factor_ptr
+        real(c_rp), pointer :: conv_tol_ptr, start_trust_radius_ptr, &
+                               global_red_factor_ptr, local_red_factor_ptr
         logical, pointer :: stability_ptr, hess_symm_ptr, line_search_ptr, &
                             davidson_ptr, jacobi_davidson_ptr, &
                             prefer_jacobi_davidson_ptr
-        integer(c_long), pointer :: n_random_trial_vectors_ptr, n_macro_ptr, &
-                                    n_micro_ptr, seed_ptr, verbose_ptr
-=======
-        logical, pointer :: stability_ptr, line_search_ptr, davidson_ptr, &
-                            jacobi_davidson_ptr, prefer_jacobi_davidson_ptr
-        real(c_rp), pointer :: conv_tol_ptr, start_trust_radius_ptr, &
-                               global_red_factor_ptr, local_red_factor_ptr
         integer(c_ip), pointer :: n_random_trial_vectors_ptr, n_macro_ptr, &
                                   n_micro_ptr, seed_ptr, verbose_ptr
->>>>>>> 424322ff
         procedure(logger_c_type), pointer :: logger_funptr
         character(:), allocatable, target :: message
         logical(c_bool) :: converged
@@ -276,25 +262,15 @@
             call c_f_pointer(cptr=local_red_factor_c_ptr, fptr=local_red_factor_ptr)
             call c_f_pointer(cptr=seed_c_ptr, fptr=seed_ptr)
             call c_f_pointer(cptr=verbose_c_ptr, fptr=verbose_ptr)
-            if (abs(conv_tol_ptr - 1.e-3_c_double) > tol .or. stability_ptr .or. &
+            if (abs(conv_tol_ptr - 1.e-3_c_rp) > tol .or. stability_ptr .or. &
                 hess_symm_ptr .or. .not. line_search_ptr .or. davidson_ptr .or. &
                 jacobi_davidson_ptr .or. .not. prefer_jacobi_davidson_ptr .or. &
-<<<<<<< HEAD
-                n_random_trial_vectors_ptr /= 5_c_long .or. &
-                abs(start_trust_radius_ptr - 0.2_c_double) > tol .or. &
-                n_macro_ptr /= 300_c_long .or. n_micro_ptr /= 200_c_long .or. &
-                abs(global_red_factor_ptr - 1.e-2_c_double) > tol .or. &
-                abs(local_red_factor_ptr - 1.e-3_c_double) > tol .or. &
-                seed_ptr /= 33_c_long .or. verbose_ptr /= 3_c_long) then
-=======
-                abs(conv_tol_ptr - 1.e-3_c_rp) > tol .or. &
                 n_random_trial_vectors_ptr /= 5_c_ip .or. &
                 abs(start_trust_radius_ptr - 0.2_c_rp) > tol .or. &
                 n_macro_ptr /= 300_c_ip .or. n_micro_ptr /= 200_c_ip .or. &
                 abs(global_red_factor_ptr - 1.e-2_c_rp) > tol .or. &
                 abs(local_red_factor_ptr - 1.e-3_c_rp) > tol .or. &
                 seed_ptr /= 33_c_ip .or. verbose_ptr /= 3_c_ip) then
->>>>>>> 424322ff
                 write (stderr, *) "test_solver_py_interface failed: Passed "// &
                     "optional arguments associated with wrong values."
                 test_solver_interface = .false.
@@ -314,16 +290,10 @@
 
     end function mock_solver_c_wrapper
 
-<<<<<<< HEAD
-    function mock_stability_check_c_wrapper(h_diag_c, hess_x_c_funptr, n_param_c, &
-                                            stable_c, kappa_c, precond_c_funptr, &
+    function mock_stability_check_c_wrapper(h_diag_c_ptr, hess_x_c_funptr, n_param_c, &
+                                            stable_c, kappa_c_ptr, precond_c_funptr, &
                                             conv_tol_c_ptr, hess_symm_c_ptr, &
                                             jacobi_davidson_c_ptr, &
-=======
-    function mock_stability_check_c_wrapper(h_diag_c_ptr, hess_x_c_funptr, n_param_c, &
-                                            stable_c, kappa_c_ptr, precond_c_funptr, &
-                                            jacobi_davidson_c_ptr, conv_tol_c_ptr, &
->>>>>>> 424322ff
                                             n_random_trial_vectors_c_ptr, &
                                             n_iter_c_ptr, verbose_c_ptr, &
                                             logger_c_funptr) result(error_c) &
@@ -333,39 +303,22 @@
         ! subroutine
         !
         type(c_ptr), intent(in), value :: h_diag_c_ptr, kappa_c_ptr, &
-                                          jacobi_davidson_c_ptr, conv_tol_c_ptr, &
+                                          conv_tol_c_ptr, hess_symm_c_ptr, &
+                                          jacobi_davidson_c_ptr, &
                                           n_random_trial_vectors_c_ptr, n_iter_c_ptr, &
                                           verbose_c_ptr
         type(c_funptr), intent(in), value :: hess_x_c_funptr, precond_c_funptr, &
                                              logger_c_funptr
         integer(c_ip), intent(in), value :: n_param_c
         logical(c_bool), intent(out) :: stable_c
-<<<<<<< HEAD
-        real(c_double), intent(out) :: kappa_c(n_param_c)
-        type(c_ptr), value, intent(in) :: conv_tol_c_ptr, hess_symm_c_ptr, &
-                                          jacobi_davidson_c_ptr, &
-                                          n_random_trial_vectors_c_ptr, n_iter_c_ptr, &
-                                          verbose_c_ptr
-        integer(c_long) :: error_c
-=======
         integer(c_ip) :: error_c
->>>>>>> 424322ff
 
         real(c_rp), pointer :: h_diag_ptr(:), kappa_ptr(:), conv_tol_ptr
         procedure(hess_x_c_type), pointer :: hess_x_funptr
         procedure(precond_c_type), pointer :: precond_funptr
-<<<<<<< HEAD
-        type(c_ptr) :: hess_x_c_ptr, precond_residual_c_ptr
-        real(c_double), pointer :: hess_x_ptr(:), precond_residual_ptr(:)
-        real(c_double), dimension(n_param_c) :: x, residual
-        real(c_double), pointer :: conv_tol_ptr
+        real(c_rp), allocatable :: x(:), hess_x(:), residual(:), precond_residual(:)
         logical, pointer :: hess_symm_ptr, jacobi_davidson_ptr
-        integer(c_long), pointer :: n_random_trial_vectors_ptr, n_iter_ptr, verbose_ptr
-=======
-        real(c_rp), allocatable :: x(:), hess_x(:), residual(:), precond_residual(:)
-        logical, pointer :: jacobi_davidson_ptr
         integer(c_ip), pointer :: n_random_trial_vectors_ptr, n_iter_ptr, verbose_ptr
->>>>>>> 424322ff
         procedure(logger_c_type), pointer :: logger_funptr
         character(:), allocatable, target :: message
         integer(c_ip) :: error
@@ -451,15 +404,9 @@
                              fptr=n_random_trial_vectors_ptr)
             call c_f_pointer(cptr=n_iter_c_ptr, fptr=n_iter_ptr)
             call c_f_pointer(cptr=verbose_c_ptr, fptr=verbose_ptr)
-<<<<<<< HEAD
-            if (abs(conv_tol_ptr - 1.e-3_c_double) > tol .or. hess_symm_ptr .or. &
-                jacobi_davidson_ptr .or. n_random_trial_vectors_ptr /= 3_c_long .or. &
-                n_iter_ptr /= 50_c_long .or. verbose_ptr /= 3_c_long) then
-=======
-            if (jacobi_davidson_ptr .or. abs(conv_tol_ptr - 1.e-3_c_rp) > tol .or. &
-                n_random_trial_vectors_ptr /= 3_c_ip .or. n_iter_ptr /= 50_c_ip .or. &
-                verbose_ptr /= 3_c_ip) then
->>>>>>> 424322ff
+            if (abs(conv_tol_ptr - 1.e-3_c_rp) > tol .or. hess_symm_ptr .or. &
+                jacobi_davidson_ptr .or. n_random_trial_vectors_ptr /= 3_c_ip .or. &
+                n_iter_ptr /= 50_c_ip .or. verbose_ptr /= 3_c_ip) then
                 write (stderr, *) "test_stability_check_py_interface failed: "// &
                     "Passed optional arguments associated with wrong values."
                 test_stability_check_interface = .false.
