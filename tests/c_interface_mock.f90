--- conflicted
+++ resolved
@@ -43,22 +43,8 @@
 
     end function test_stability_check_result
 
-<<<<<<< HEAD
     function mock_solver_c_wrapper(update_orbs_c_funptr, obj_func_c_funptr, n_param_c, &
-                                   precond_c_funptr, conv_check_c_funptr, &
-                                   conv_tol_c_ptr, hess_symm_c_ptr, stability_c_ptr, &
-                                   line_search_c_ptr, davidson_c_ptr, &
-                                   jacobi_davidson_c_ptr, &
-                                   prefer_jacobi_davidson_c_ptr, &
-                                   n_random_trial_vectors_c_ptr, &
-                                   start_trust_radius_c_ptr, n_macro_c_ptr, &
-                                   n_micro_c_ptr, global_red_factor_c_ptr, &
-                                   local_red_factor_c_ptr, seed_c_ptr, verbose_c_ptr, &
-                                   logger_c_funptr) result(error_c) &
-=======
-    function mock_solver_c_wrapper(update_orbs_c_funptr, obj_func_c_funptr, &
-                                   n_param_c, settings_c) result(error_c) &
->>>>>>> e5bc2066
+                                   settings_c) result(error_c) &
         bind(C, name="mock_solver")
         !
         ! this subroutine is a mock routine for the solver C wrapper subroutine
@@ -70,19 +56,7 @@
 
         type(c_funptr), intent(in), value :: update_orbs_c_funptr, obj_func_c_funptr
         integer(c_ip), intent(in), value :: n_param_c
-<<<<<<< HEAD
-        type(c_ptr), intent(in), value :: conv_tol_c_ptr, stability_c_ptr, &
-                                          hess_symm_c_ptr, line_search_c_ptr, &
-                                          davidson_c_ptr, jacobi_davidson_c_ptr, &
-                                          prefer_jacobi_davidson_c_ptr, &
-                                          n_random_trial_vectors_c_ptr, &
-                                          start_trust_radius_c_ptr, n_macro_c_ptr, &
-                                          n_micro_c_ptr, global_red_factor_c_ptr, &
-                                          local_red_factor_c_ptr, seed_c_ptr, &
-                                          verbose_c_ptr
-=======
         type(solver_settings_type_c), intent(in), value :: settings_c
->>>>>>> e5bc2066
         integer(c_ip) :: error_c
 
         type(c_funptr) :: hess_x_c_funptr
@@ -94,16 +68,6 @@
                                    residual(:), precond_residual(:)
         procedure(precond_c_type), pointer :: precond_funptr
         procedure(conv_check_c_type), pointer :: conv_check_funptr
-<<<<<<< HEAD
-        real(c_rp), pointer :: conv_tol_ptr, start_trust_radius_ptr, &
-                               global_red_factor_ptr, local_red_factor_ptr
-        logical, pointer :: stability_ptr, hess_symm_ptr, line_search_ptr, &
-                            davidson_ptr, jacobi_davidson_ptr, &
-                            prefer_jacobi_davidson_ptr
-        integer(c_ip), pointer :: n_random_trial_vectors_ptr, n_macro_ptr, &
-                                  n_micro_ptr, seed_ptr, verbose_ptr
-=======
->>>>>>> e5bc2066
         procedure(logger_c_type), pointer :: logger_funptr
         character(:), allocatable, target :: message
         logical(c_bool) :: converged
@@ -179,121 +143,6 @@
         end if
         deallocate(kappa)
 
-<<<<<<< HEAD
-        ! check if check if default arguments are correctly unassociated with values
-        if (solver_default) then
-            if (c_associated(precond_c_funptr) .or. c_associated(conv_check_c_funptr) &
-                .or. c_associated(conv_tol_c_ptr) .or. c_associated(stability_c_ptr) &
-                .or. c_associated(hess_symm_c_ptr) .or. &
-                c_associated(line_search_c_ptr) .or. c_associated(davidson_c_ptr) .or. &
-                c_associated(jacobi_davidson_c_ptr) .or. &
-                c_associated(prefer_jacobi_davidson_c_ptr) .or. &
-                c_associated(n_random_trial_vectors_c_ptr) .or. &
-                c_associated(start_trust_radius_c_ptr) .or. &
-                c_associated(n_macro_c_ptr) .or. c_associated(n_micro_c_ptr) .or. &
-                c_associated(global_red_factor_c_ptr) .or. &
-                c_associated(local_red_factor_c_ptr) .or. c_associated(seed_c_ptr) &
-                .or. c_associated(verbose_c_ptr) .or. c_associated(logger_c_funptr)) &
-                then
-                write (stderr, *) "test_solver_py_interface failed: Passed "// &
-                    "optional arguments associated with values."
-                test_solver_interface = .false.
-            end if
-            ! check if check if optional arguments are associated with correct values
-        else
-            if (.not. (c_associated(precond_c_funptr) .and. &
-                       c_associated(conv_check_c_funptr) .and. &
-                       c_associated(conv_tol_c_ptr) .and. &
-                       c_associated(stability_c_ptr) .and. &
-                       c_associated(hess_symm_c_ptr) .and. &
-                       c_associated(line_search_c_ptr) .and. &
-                       c_associated(davidson_c_ptr) .and. &
-                       c_associated(jacobi_davidson_c_ptr) .and. &
-                       c_associated(prefer_jacobi_davidson_c_ptr) .and. &
-                       c_associated(n_random_trial_vectors_c_ptr) .and. &
-                       c_associated(start_trust_radius_c_ptr) .and. &
-                       c_associated(n_macro_c_ptr) .and. &
-                       c_associated(n_micro_c_ptr) .and. &
-                       c_associated(global_red_factor_c_ptr) .and. &
-                       c_associated(local_red_factor_c_ptr) .and. &
-                       c_associated(seed_c_ptr) .and. c_associated(verbose_c_ptr) &
-                       .and. c_associated(logger_c_funptr))) then
-                write (stderr, *) "test_solver_py_interface failed: Passed "// &
-                    "optional arguments not associated with values."
-                test_solver_interface = .false.
-            end if
-
-            ! get Fortran pointer to passed preconditioner function, call it and check
-            ! result
-            call c_f_procpointer(cptr=precond_c_funptr, fptr=precond_funptr)
-            allocate(residual(n_param_c), precond_residual(n_param_c))
-            residual = 1.0_c_rp
-            error = precond_funptr(residual, 5.0_c_rp, precond_residual)
-            if (error /= 0) then
-                write (stderr, *) "test_solver_py_interface failed: Passed "// &
-                    "preconditioner function returned error."
-                test_solver_interface = .false.
-            end if
-            if (any(abs(precond_residual - 5.0_c_rp) > tol)) then
-                write (stderr, *) "test_solver_py_interface failed: Returned "// &
-                    "preconditioned residual from preconditioner function wrong."
-                test_solver_interface = .false.
-            end if
-            deallocate(residual, precond_residual)
-
-            ! get Fortran pointer to passed convergence check function, call it and 
-            ! check result
-            call c_f_procpointer(cptr=conv_check_c_funptr, fptr=conv_check_funptr)
-            error = conv_check_funptr(converged)
-            if (error /= 0) then
-                write (stderr, *) "test_solver_py_interface failed: Passed "// &
-                    "convergence check function returned error."
-                test_solver_interface = .false.
-            end if
-            if (.not. converged) then
-                write (stderr, *) "test_solver_py_interface failed: Returned "// &
-                    "convergence logical of convergence check function wrong."
-                test_solver_interface = .false.
-            end if
-
-            ! get Fortran pointers to optional arguments and check against reference 
-            ! values
-            call c_f_pointer(cptr=conv_tol_c_ptr, fptr=conv_tol_ptr)
-            call c_f_pointer(cptr=stability_c_ptr, fptr=stability_ptr)
-            call c_f_pointer(cptr=hess_symm_c_ptr, fptr=hess_symm_ptr)
-            call c_f_pointer(cptr=line_search_c_ptr, fptr=line_search_ptr)
-            call c_f_pointer(cptr=davidson_c_ptr, fptr=davidson_ptr)
-            call c_f_pointer(cptr=jacobi_davidson_c_ptr, fptr=jacobi_davidson_ptr)
-            call c_f_pointer(cptr=prefer_jacobi_davidson_c_ptr, &
-                             fptr=prefer_jacobi_davidson_ptr)
-            call c_f_pointer(cptr=n_random_trial_vectors_c_ptr, &
-                             fptr=n_random_trial_vectors_ptr)
-            call c_f_pointer(cptr=start_trust_radius_c_ptr, fptr=start_trust_radius_ptr)
-            call c_f_pointer(cptr=n_macro_c_ptr, fptr=n_macro_ptr)
-            call c_f_pointer(cptr=n_micro_c_ptr, fptr=n_micro_ptr)
-            call c_f_pointer(cptr=global_red_factor_c_ptr, fptr=global_red_factor_ptr)
-            call c_f_pointer(cptr=local_red_factor_c_ptr, fptr=local_red_factor_ptr)
-            call c_f_pointer(cptr=seed_c_ptr, fptr=seed_ptr)
-            call c_f_pointer(cptr=verbose_c_ptr, fptr=verbose_ptr)
-            if (abs(conv_tol_ptr - 1.e-3_c_rp) > tol .or. stability_ptr .or. &
-                hess_symm_ptr .or. .not. line_search_ptr .or. davidson_ptr .or. &
-                jacobi_davidson_ptr .or. .not. prefer_jacobi_davidson_ptr .or. &
-                n_random_trial_vectors_ptr /= 5_c_ip .or. &
-                abs(start_trust_radius_ptr - 0.2_c_rp) > tol .or. &
-                n_macro_ptr /= 300_c_ip .or. n_micro_ptr /= 200_c_ip .or. &
-                abs(global_red_factor_ptr - 1.e-2_c_rp) > tol .or. &
-                abs(local_red_factor_ptr - 1.e-3_c_rp) > tol .or. &
-                seed_ptr /= 33_c_ip .or. verbose_ptr /= 3_c_ip) then
-                write (stderr, *) "test_solver_py_interface failed: Passed "// &
-                    "optional arguments associated with wrong values."
-                test_solver_interface = .false.
-            end if
-
-            ! get Fortran pointer to passed logging function and call it
-            message = "test" // c_null_char
-            call c_f_procpointer(cptr=logger_c_funptr, fptr=logger_funptr)
-            call logger_funptr(message)
-=======
         ! get Fortran pointer to passed preconditioner function, call it and check
         ! result
         call c_f_procpointer(cptr=settings_c%precond, fptr=precond_funptr)
@@ -337,7 +186,6 @@
             write (stderr, *) "test_solver_py_interface failed: Passed settings "// &
                 "associated with wrong values."
             test_solver_interface = .false.
->>>>>>> e5bc2066
         end if
 
         ! set return arguments
@@ -346,38 +194,18 @@
     end function mock_solver_c_wrapper
 
     function mock_stability_check_c_wrapper(h_diag_c_ptr, hess_x_c_funptr, n_param_c, &
-<<<<<<< HEAD
-                                            stable_c, kappa_c_ptr, precond_c_funptr, &
-                                            conv_tol_c_ptr, hess_symm_c_ptr, &
-                                            jacobi_davidson_c_ptr, &
-                                            n_random_trial_vectors_c_ptr, &
-                                            n_iter_c_ptr, verbose_c_ptr, &
-                                            logger_c_funptr) result(error_c) &
-        bind(C, name="mock_stability_check")
-=======
                                             stable_c, settings_c, kappa_c_ptr) &
         result(error_c) bind(C, name="mock_stability_check")
->>>>>>> e5bc2066
         !
         ! this subroutine is a mock routine for the stability check C wrapper
         ! subroutine
         !
-<<<<<<< HEAD
-        type(c_ptr), intent(in), value :: h_diag_c_ptr, kappa_c_ptr, &
-                                          conv_tol_c_ptr, hess_symm_c_ptr, &
-                                          jacobi_davidson_c_ptr, &
-                                          n_random_trial_vectors_c_ptr, n_iter_c_ptr, &
-                                          verbose_c_ptr
-        type(c_funptr), intent(in), value :: hess_x_c_funptr, precond_c_funptr, &
-                                             logger_c_funptr
-=======
         use c_interface, only: stability_settings_type_c, hess_x_c_type, &
                                precond_c_type, logger_c_type
         use test_reference, only: tol_c, operator(/=)
 
         type(c_ptr), intent(in), value :: h_diag_c_ptr, kappa_c_ptr
         type(c_funptr), intent(in), value :: hess_x_c_funptr
->>>>>>> e5bc2066
         integer(c_ip), intent(in), value :: n_param_c
         logical(c_bool), intent(out) :: stable_c
         type(stability_settings_type_c), intent(in), value :: settings_c
@@ -387,11 +215,6 @@
         procedure(hess_x_c_type), pointer :: hess_x_funptr
         procedure(precond_c_type), pointer :: precond_funptr
         real(c_rp), allocatable :: x(:), hess_x(:), residual(:), precond_residual(:)
-<<<<<<< HEAD
-        logical, pointer :: hess_symm_ptr, jacobi_davidson_ptr
-        integer(c_ip), pointer :: n_random_trial_vectors_ptr, n_iter_ptr, verbose_ptr
-=======
->>>>>>> e5bc2066
         procedure(logger_c_type), pointer :: logger_funptr
         character(:), allocatable, target :: message
         integer(c_ip) :: error
@@ -423,74 +246,6 @@
         end if
         deallocate(x, hess_x)
 
-<<<<<<< HEAD
-        ! check if check if default arguments are correctly unassociated with values
-        if (stability_check_default) then
-            if (c_associated(precond_c_funptr) .or. &
-                c_associated(conv_tol_c_ptr) .or. c_associated(hess_symm_c_ptr) .or. &
-                c_associated(jacobi_davidson_c_ptr) .or.  &
-                c_associated(n_random_trial_vectors_c_ptr) .or. &
-                c_associated(n_iter_c_ptr) .or. c_associated(verbose_c_ptr) .or. &
-                c_associated(logger_c_funptr)) then
-                write (stderr, *) "test_stability_check_py_interface failed: "// &
-                    "Passed optional arguments associated with values."
-                test_stability_check_interface = .false.
-            end if
-            ! check if check if optional arguments are associated with correct values
-        else
-            if (.not. (c_associated(precond_c_funptr) .and. &
-                       c_associated(conv_tol_c_ptr) .and. &
-                       c_associated(jacobi_davidson_c_ptr) .and. &
-                       c_associated(hess_symm_c_ptr) .and. &
-                       c_associated(n_random_trial_vectors_c_ptr) .and. &
-                       c_associated(n_iter_c_ptr) .and. &
-                       c_associated(verbose_c_ptr) .and. &
-                       c_associated(logger_c_funptr))) then
-                write (stderr, *) "test_stability_check_py_interface failed: "// &
-                    "Passed optional arguments not associated with values."
-                test_stability_check_interface = .false.
-            end if
-
-            ! get Fortran pointer to passed precond function, call it and check result
-            call c_f_procpointer(cptr=precond_c_funptr, fptr=precond_funptr)
-            allocate(residual(n_param_c), precond_residual(n_param_c))
-            residual = 1.0_c_rp
-            error = precond_funptr(residual, 5.0_c_rp, precond_residual)
-            if (error /= 0) then
-                write (stderr, *) "test_stability_check_py_interface failed: "// &
-                    "Passed preconditioner function returned error."
-                test_stability_check_interface = .false.
-            end if
-            if (any(abs(precond_residual - 5.0_c_rp) > tol)) then
-                write (stderr, *) "test_stability_check_py_interface failed: "// &
-                    "Returned preconditioned residual from preconditioner function "// &
-                    "wrong."
-                test_stability_check_interface = .false.
-            end if
-            deallocate(residual, precond_residual)
-
-            ! get Fortran pointers to optional arguments and check against reference 
-            ! values
-            call c_f_pointer(cptr=conv_tol_c_ptr, fptr=conv_tol_ptr)
-            call c_f_pointer(cptr=hess_symm_c_ptr, fptr=hess_symm_ptr)
-            call c_f_pointer(cptr=jacobi_davidson_c_ptr, fptr=jacobi_davidson_ptr)
-            call c_f_pointer(cptr=n_random_trial_vectors_c_ptr, &
-                             fptr=n_random_trial_vectors_ptr)
-            call c_f_pointer(cptr=n_iter_c_ptr, fptr=n_iter_ptr)
-            call c_f_pointer(cptr=verbose_c_ptr, fptr=verbose_ptr)
-            if (abs(conv_tol_ptr - 1.e-3_c_rp) > tol .or. hess_symm_ptr .or. &
-                jacobi_davidson_ptr .or. n_random_trial_vectors_ptr /= 3_c_ip .or. &
-                n_iter_ptr /= 50_c_ip .or. verbose_ptr /= 3_c_ip) then
-                write (stderr, *) "test_stability_check_py_interface failed: "// &
-                    "Passed optional arguments associated with wrong values."
-                test_stability_check_interface = .false.
-            end if
-
-            ! get Fortran pointer to passed logging function and call it
-            message = "test" // c_null_char
-            call c_f_procpointer(cptr=logger_c_funptr, fptr=logger_funptr)
-            call logger_funptr(message)
-=======
         ! get Fortran pointer to passed precond function, call it and check result
         call c_f_procpointer(cptr=settings_c%precond, fptr=precond_funptr)
         allocate(residual(n_param_c), precond_residual(n_param_c))
@@ -518,7 +273,6 @@
             write (stderr, *) "test_stability_check_py_interface failed: Passed "// &
                 "settings associated with wrong values."
             test_stability_check_interface = .false.
->>>>>>> e5bc2066
         end if
 
         ! set return arguments
