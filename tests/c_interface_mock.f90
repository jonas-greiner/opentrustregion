--- conflicted
+++ resolved
@@ -19,11 +19,7 @@
     logical :: solver_default = .true., stability_check_default = .true.
     logical(c_bool) :: test_solver_interface = .true., &
                        test_stability_check_interface = .true.
-<<<<<<< HEAD
-    real(c_rp), parameter :: tol = 1.d-10
-=======
     real(c_rp), parameter :: tol = 1e-10_c_rp
->>>>>>> c1ff2620
 
     ! create function pointers to ensure that routines comply with interface
     procedure(solver_c_wrapper_type), pointer :: solver_c_wrapper_ptr => &
@@ -264,21 +260,12 @@
             call c_f_pointer(cptr=verbose_c_ptr, fptr=verbose_ptr)
             if (stability_ptr .or. .not. line_search_ptr .or. davidson_ptr .or. &
                 jacobi_davidson_ptr .or. .not. prefer_jacobi_davidson_ptr .or. &
-<<<<<<< HEAD
-                abs(conv_tol_ptr - 1.e-3_c_rp) > tol .or. &
-                n_random_trial_vectors_ptr /= 5_c_ip .or. &
-                abs(start_trust_radius_ptr - 0.2_c_rp) > tol .or. &
-                n_macro_ptr /= 300_c_ip .or. n_micro_ptr /= 200_c_ip .or. &
-                abs(global_red_factor_ptr - 1.e-2_c_rp) > tol .or. &
-                abs(local_red_factor_ptr - 1.e-3_c_rp) > tol .or. &
-=======
                 abs(conv_tol_ptr - 1e-3_c_rp) > tol .or. &
                 n_random_trial_vectors_ptr /= 5_c_ip .or. &
                 abs(start_trust_radius_ptr - 0.2_c_rp) > tol .or. &
                 n_macro_ptr /= 300_c_ip .or. n_micro_ptr /= 200_c_ip .or. &
                 abs(global_red_factor_ptr - 1e-2_c_rp) > tol .or. &
                 abs(local_red_factor_ptr - 1e-3_c_rp) > tol .or. &
->>>>>>> c1ff2620
                 seed_ptr /= 33_c_ip .or. verbose_ptr /= 3_c_ip) then
                 write (stderr, *) "test_solver_py_interface failed: Passed "// &
                     "optional arguments associated with wrong values."
@@ -408,11 +395,7 @@
                              fptr=n_random_trial_vectors_ptr)
             call c_f_pointer(cptr=n_iter_c_ptr, fptr=n_iter_ptr)
             call c_f_pointer(cptr=verbose_c_ptr, fptr=verbose_ptr)
-<<<<<<< HEAD
-            if (jacobi_davidson_ptr .or. abs(conv_tol_ptr - 1.e-3_c_rp) > tol .or. &
-=======
             if (jacobi_davidson_ptr .or. abs(conv_tol_ptr - 1e-3_c_rp) > tol .or. &
->>>>>>> c1ff2620
                 n_random_trial_vectors_ptr /= 3_c_ip .or. n_iter_ptr /= 50_c_ip .or. &
                 verbose_ptr /= 3_c_ip) then
                 write (stderr, *) "test_stability_check_py_interface failed: "// &
