! Copyright (C) 2025- Jonas Greiner
!
! This Source Code Form is subject to the terms of the Mozilla Public
! License, v. 2.0. If a copy of the MPL was not distributed with this
! file, You can obtain one at http://mozilla.org/MPL/2.0/.

module c_interface_mock

    use opentrustregion, only: stderr
    use c_interface, only: update_orbs_c_type, hess_x_c_type, obj_func_c_type, &
                           precond_c_type, conv_check_c_type, logger_c_type
    use, intrinsic :: iso_c_binding, only: c_long, c_double, c_bool, c_ptr, c_funptr, &
                                           c_f_pointer, c_f_procpointer, c_associated, &
                                           c_null_char, c_loc

    implicit none

    logical :: solver_default = .true., stability_check_default = .true.
    logical(c_bool) :: test_solver_interface = .true., &
                       test_stability_check_interface = .true.
    real(c_double), parameter :: tol = 1.d-10

contains

    logical(c_bool) function test_solver_result() bind(C)
        !
        ! this function extracts whether the solver python interface test has passed
        !
        test_solver_result = test_solver_interface

    end function test_solver_result

    logical(c_bool) function test_stability_check_result() bind(C)
        !
        ! this function extracts whether the stability check python interface test has
        ! passed
        !
        test_stability_check_result = test_stability_check_interface

    end function test_stability_check_result

<<<<<<< HEAD
    subroutine mock_solver_c_wrapper(update_orbs_c_funptr, obj_func_c_funptr, &
                                     n_param_c, error_c, precond_c_funptr, &
                                     conv_check_c_funptr, conv_tol_c_ptr, &
                                     stability_c_ptr, hess_symm_c_ptr, &
                                     line_search_c_ptr, davidson_c_ptr, &
                                     jacobi_davidson_c_ptr, &
                                     prefer_jacobi_davidson_c_ptr, &
                                     n_random_trial_vectors_c_ptr, &
                                     start_trust_radius_c_ptr, n_macro_c_ptr, &
                                     n_micro_c_ptr, global_red_factor_c_ptr, &
                                     local_red_factor_c_ptr, seed_c_ptr, &
                                     verbose_c_ptr, logger_c_funptr) &
=======
    function mock_solver_c_wrapper(update_orbs_c_funptr, obj_func_c_funptr, &
                                   n_param_c, precond_c_funptr, conv_check_c_funptr, &
                                   stability_c_ptr, line_search_c_ptr, davidson_c_ptr, &
                                   jacobi_davidson_c_ptr, &
                                   prefer_jacobi_davidson_c_ptr, conv_tol_c_ptr, &
                                   n_random_trial_vectors_c_ptr, &
                                   start_trust_radius_c_ptr, n_macro_c_ptr, &
                                   n_micro_c_ptr, global_red_factor_c_ptr, &
                                   local_red_factor_c_ptr, seed_c_ptr, verbose_c_ptr, &
                                   logger_c_funptr) result(error_c) &
>>>>>>> db3d4789
        bind(C, name="mock_solver")
        !
        ! this subroutine is a mock routine for the solver C wrapper subroutine
        !
        type(c_funptr), intent(in), value :: update_orbs_c_funptr, obj_func_c_funptr, &
                                             precond_c_funptr, conv_check_c_funptr, &
                                             logger_c_funptr
        integer(c_long), intent(in), value :: n_param_c
        type(c_ptr), intent(in), value :: conv_tol_c_ptr, stability_c_ptr, &
                                          hess_symm_c_ptr, line_search_c_ptr, &
                                          davidson_c_ptr, jacobi_davidson_c_ptr, &
                                          prefer_jacobi_davidson_c_ptr, &
                                          n_random_trial_vectors_c_ptr, &
                                          start_trust_radius_c_ptr, n_macro_c_ptr, &
                                          n_micro_c_ptr, global_red_factor_c_ptr, &
                                          local_red_factor_c_ptr, seed_c_ptr, &
                                          verbose_c_ptr
        integer(c_long) :: error_c

        type(c_funptr) :: hess_x_c_funptr
        procedure(update_orbs_c_type), pointer :: update_orbs_funptr
        procedure(hess_x_c_type), pointer :: hess_x_funptr
        procedure(obj_func_c_type), pointer :: obj_func_funptr
        real(c_double), pointer :: grad_ptr(:), h_diag_ptr(:), hess_x_ptr(:), &
                                   precond_residual_ptr(:)
        real(c_double) :: func
        real(c_double), dimension(n_param_c) :: kappa, x, residual
        type(c_ptr) :: grad_c_ptr, h_diag_c_ptr, hess_x_c_ptr, precond_residual_c_ptr
        procedure(precond_c_type), pointer :: precond_funptr
        procedure(conv_check_c_type), pointer :: conv_check_funptr
        real(c_double), pointer :: conv_tol_ptr, start_trust_radius_ptr, &
                                   global_red_factor_ptr, local_red_factor_ptr
        logical, pointer :: stability_ptr, hess_symm_ptr, line_search_ptr, &
                            davidson_ptr, jacobi_davidson_ptr, &
                            prefer_jacobi_davidson_ptr
        integer(c_long), pointer :: n_random_trial_vectors_ptr, n_macro_ptr, &
                                    n_micro_ptr, seed_ptr, verbose_ptr
        procedure(logger_c_type), pointer :: logger_funptr
        character(:), allocatable, target :: message
        logical(c_bool) :: converged
        integer(c_long) :: error

        ! get Fortran pointer to passed orbital update routine and call it
        call c_f_procpointer(cptr=update_orbs_c_funptr, fptr=update_orbs_funptr)
        kappa = 1.0_c_double
        error = update_orbs_funptr(kappa, func, grad_c_ptr, h_diag_c_ptr, &
                                   hess_x_c_funptr)

        ! check for error
        if (error /= 0) then
            write (stderr, *) "test_solver_py_interface failed: Passed orbital "// &
                "updating function returned error."
            test_solver_interface = .false.
        end if

        ! get Fortran pointer to Hessian linear transformation function and call it
        call c_f_procpointer(cptr=hess_x_c_funptr, fptr=hess_x_funptr)
        x = 1.0_c_double
        error = hess_x_funptr(x, hess_x_c_ptr)

        ! check for error
        if (error /= 0) then
            write (stderr, *) "test_solver_py_interface failed: Passed Hessian "// &
                "linear transformation function returned error."
            test_solver_interface = .false.
        end if

        ! get Fortran pointers to generated arrays and check whether these are filled
        ! correctly
        call c_f_pointer(cptr=grad_c_ptr, fptr=grad_ptr, shape=[n_param_c])
        call c_f_pointer(cptr=h_diag_c_ptr, fptr=h_diag_ptr, shape=[n_param_c])
        call c_f_pointer(cptr=hess_x_c_ptr, fptr=hess_x_ptr, shape=[n_param_c])
        if (abs(func - 3.0_c_double) > tol) then
            write (stderr, *) "test_solver_py_interface failed: Returned function "// &
                "value of passed orbital updating function wrong."
            test_solver_interface = .false.
        end if
        if (any(abs(grad_ptr - 2.0_c_double) > tol)) then
            write (stderr, *) "test_solver_py_interface failed: Returned gradient "// &
                "of passed orbital updating function wrong."
            test_solver_interface = .false.
        end if
        if (any(abs(h_diag_ptr - 3.0_c_double) > tol)) then
            write (stderr, *) "test_solver_py_interface failed: Returned Hessian "// &
                "diagonal of passed orbital updating function wrong."
            test_solver_interface = .false.
        end if
        if (any(abs(hess_x_ptr - 4.0_c_double) > tol)) then
            write (stderr, *) "test_solver_py_interface failed: Returned Hessian "// &
                "linear transformation from Hessian linear transformation function "// &
                "of passed orbital updating function wrong."
            test_solver_interface = .false.
        end if

        ! get Fortran pointer to passed objective function and call it
        call c_f_procpointer(cptr=obj_func_c_funptr, fptr=obj_func_funptr)
        error = obj_func_funptr(kappa, func)

        ! check for error
        if (error /= 0) then
            write (stderr, *) "test_solver_py_interface failed: Passed objective "// &
                "function returned error."
            test_solver_interface = .false.
        end if

        ! check if generated function value is correct
        if (abs(func - 3.0_c_double) > tol) then
            write (stderr, *) "test_solver_py_interface failed: Returned function "// &
                "value of passed objective function wrong."
            test_solver_interface = .false.
        end if

        ! check if check if default arguments are correctly unassociated with values
        if (solver_default) then
            if (c_associated(precond_c_funptr) .or. c_associated(conv_check_c_funptr) &
                .or. c_associated(conv_tol_c_ptr) .or. c_associated(stability_c_ptr) &
                .or. c_associated(hess_symm_c_ptr) .or. &
                c_associated(line_search_c_ptr) .or. c_associated(davidson_c_ptr) .or. &
                c_associated(jacobi_davidson_c_ptr) .or. &
                c_associated(prefer_jacobi_davidson_c_ptr) .or. &
                c_associated(n_random_trial_vectors_c_ptr) .or. &
                c_associated(start_trust_radius_c_ptr) .or. &
                c_associated(n_macro_c_ptr) .or. c_associated(n_micro_c_ptr) .or. &
                c_associated(global_red_factor_c_ptr) .or. &
                c_associated(local_red_factor_c_ptr) .or. c_associated(seed_c_ptr) &
                .or. c_associated(verbose_c_ptr) .or. c_associated(logger_c_funptr)) &
                then
                write (stderr, *) "test_solver_py_interface failed: Passed "// &
                    "optional arguments associated with values."
                test_solver_interface = .false.
            end if
            ! check if check if optional arguments are associated with correct values
        else
            if (.not. (c_associated(precond_c_funptr) .and. &
                       c_associated(conv_check_c_funptr) .and. &
                       c_associated(conv_tol_c_ptr) .and. &
                       c_associated(stability_c_ptr) .and. &
                       c_associated(hess_symm_c_ptr) .and. &
                       c_associated(line_search_c_ptr) .and. &
                       c_associated(davidson_c_ptr) .and. &
                       c_associated(jacobi_davidson_c_ptr) .and. &
                       c_associated(prefer_jacobi_davidson_c_ptr) .and. &
                       c_associated(n_random_trial_vectors_c_ptr) .and. &
                       c_associated(start_trust_radius_c_ptr) .and. &
                       c_associated(n_macro_c_ptr) .and. &
                       c_associated(n_micro_c_ptr) .and. &
                       c_associated(global_red_factor_c_ptr) .and. &
                       c_associated(local_red_factor_c_ptr) .and. &
                       c_associated(seed_c_ptr) .and. c_associated(verbose_c_ptr) &
                       .and. c_associated(logger_c_funptr))) then
                write (stderr, *) "test_solver_py_interface failed: Passed "// &
                    "optional arguments not associated with values."
                test_solver_interface = .false.
            end if

            ! get Fortran pointer to passed preconditioner function, call it and check
            ! result
            call c_f_procpointer(cptr=precond_c_funptr, fptr=precond_funptr)
            residual = 1.0_c_double
            error = precond_funptr(residual, 5.0_c_double, precond_residual_c_ptr)
            if (error /= 0) then
                write (stderr, *) "test_solver_py_interface failed: Passed "// &
                    "preconditioner function returned error."
                test_solver_interface = .false.
            end if
            call c_f_pointer(cptr=precond_residual_c_ptr, fptr=precond_residual_ptr, &
                             shape=[n_param_c])
            if (any(abs(precond_residual_ptr - 5.0_c_double) > tol)) then
                write (stderr, *) "test_solver_py_interface failed: Returned "// &
                    "preconditioned residual from preconditioner function wrong."
                test_solver_interface = .false.
            end if

            ! get Fortran pointer to passed convergence check function, call it and 
            ! check result
            call c_f_procpointer(cptr=conv_check_c_funptr, fptr=conv_check_funptr)
            error = conv_check_funptr(converged)
            if (error /= 0) then
                write (stderr, *) "test_solver_py_interface failed: Passed "// &
                    "convergence check function returned error."
                test_solver_interface = .false.
            end if
            if (.not. converged) then
                write (stderr, *) "test_solver_py_interface failed: Returned "// &
                    "convergence logical of convergence check function wrong."
                test_solver_interface = .false.
            end if

            ! get Fortran pointers to optional arguments and check against reference 
            ! values
            call c_f_pointer(cptr=conv_tol_c_ptr, fptr=conv_tol_ptr)
            call c_f_pointer(cptr=stability_c_ptr, fptr=stability_ptr)
            call c_f_pointer(cptr=hess_symm_c_ptr, fptr=hess_symm_ptr)
            call c_f_pointer(cptr=line_search_c_ptr, fptr=line_search_ptr)
            call c_f_pointer(cptr=davidson_c_ptr, fptr=davidson_ptr)
            call c_f_pointer(cptr=jacobi_davidson_c_ptr, fptr=jacobi_davidson_ptr)
            call c_f_pointer(cptr=prefer_jacobi_davidson_c_ptr, &
                             fptr=prefer_jacobi_davidson_ptr)
            call c_f_pointer(cptr=n_random_trial_vectors_c_ptr, &
                             fptr=n_random_trial_vectors_ptr)
            call c_f_pointer(cptr=start_trust_radius_c_ptr, fptr=start_trust_radius_ptr)
            call c_f_pointer(cptr=n_macro_c_ptr, fptr=n_macro_ptr)
            call c_f_pointer(cptr=n_micro_c_ptr, fptr=n_micro_ptr)
            call c_f_pointer(cptr=global_red_factor_c_ptr, fptr=global_red_factor_ptr)
            call c_f_pointer(cptr=local_red_factor_c_ptr, fptr=local_red_factor_ptr)
            call c_f_pointer(cptr=seed_c_ptr, fptr=seed_ptr)
            call c_f_pointer(cptr=verbose_c_ptr, fptr=verbose_ptr)
            if (abs(conv_tol_ptr - 1.e-3_c_double) > tol .or. stability_ptr .or. &
                hess_symm_ptr .or. .not. line_search_ptr .or. davidson_ptr .or. &
                jacobi_davidson_ptr .or. .not. prefer_jacobi_davidson_ptr .or. &
                n_random_trial_vectors_ptr /= 5_c_long .or. &
                abs(start_trust_radius_ptr - 0.2_c_double) > tol .or. &
                n_macro_ptr /= 300_c_long .or. n_micro_ptr /= 200_c_long .or. &
                abs(global_red_factor_ptr - 1.e-2_c_double) > tol .or. &
                abs(local_red_factor_ptr - 1.e-3_c_double) > tol .or. &
                seed_ptr /= 33_c_long .or. verbose_ptr /= 3_c_long) then
                write (stderr, *) "test_solver_py_interface failed: Passed "// &
                    "optional arguments associated with wrong values."
                test_solver_interface = .false.
            end if

            ! get Fortran pointer to passed logging function and call it
            message = "test" // c_null_char
            call c_f_procpointer(cptr=logger_c_funptr, fptr=logger_funptr)
            call logger_funptr(message)
        end if

        ! set return arguments
        error_c = 0

        ! move on to optional argument test for next test
        solver_default = .false.

    end function mock_solver_c_wrapper

<<<<<<< HEAD
    subroutine mock_stability_check_c_wrapper(h_diag_c, hess_x_c_funptr, n_param_c, &
                                              stable_c, kappa_c, error_c, &
                                              precond_c_funptr, conv_tol_c_ptr, &
                                              hess_symm_c_ptr, jacobi_davidson_c_ptr, &
                                              n_random_trial_vectors_c_ptr, &
                                              n_iter_c_ptr, verbose_c_ptr, &
                                              logger_c_funptr) &
=======
    function mock_stability_check_c_wrapper(h_diag_c, hess_x_c_funptr, n_param_c, &
                                            stable_c, kappa_c, precond_c_funptr, &
                                            jacobi_davidson_c_ptr, conv_tol_c_ptr, &
                                            n_random_trial_vectors_c_ptr, &
                                            n_iter_c_ptr, verbose_c_ptr, &
                                            logger_c_funptr) result(error_c) &
>>>>>>> db3d4789
        bind(C, name="mock_stability_check")
        !
        ! this subroutine is a mock routine for the stability check C wrapper
        ! subroutine
        !
        integer(c_long), intent(in), value :: n_param_c
        real(c_double), intent(in), dimension(n_param_c) :: h_diag_c
        type(c_funptr), intent(in), value :: hess_x_c_funptr, precond_c_funptr, &
                                             logger_c_funptr
        logical(c_bool), intent(out) :: stable_c
        real(c_double), intent(out) :: kappa_c(n_param_c)
        type(c_ptr), value, intent(in) :: conv_tol_c_ptr, hess_symm_c_ptr, &
                                          jacobi_davidson_c_ptr, &
                                          n_random_trial_vectors_c_ptr, n_iter_c_ptr, &
                                          verbose_c_ptr
        integer(c_long) :: error_c

        procedure(hess_x_c_type), pointer :: hess_x_funptr
        procedure(precond_c_type), pointer :: precond_funptr
        type(c_ptr) :: hess_x_c_ptr, precond_residual_c_ptr
        real(c_double), pointer :: hess_x_ptr(:), precond_residual_ptr(:)
        real(c_double), dimension(n_param_c) :: x, residual
        real(c_double), pointer :: conv_tol_ptr
        logical, pointer :: hess_symm_ptr, jacobi_davidson_ptr
        integer(c_long), pointer :: n_random_trial_vectors_ptr, n_iter_ptr, verbose_ptr
        procedure(logger_c_type), pointer :: logger_funptr
        character(:), allocatable, target :: message
        integer(c_long) :: error

        ! check if Hessian diagonal is passed correctly
        if (any(abs(h_diag_c - 3.0_c_double) > tol)) then
            write (stderr, *) "test_stability_check_py_interface failed: Passed "// &
                "Hessian diagonal wrong."
            test_stability_check_interface = .false.
        end if

        ! get Fortran pointer to Hessian linear transformation function, call it and 
        ! check result
        call c_f_procpointer(cptr=hess_x_c_funptr, fptr=hess_x_funptr)
        x = 1.0_c_double
        error = hess_x_funptr(x, hess_x_c_ptr)
        if (error /= 0) then
            write (stderr, *) "test_stability_check_py_interface failed: Passed "// &
                "Hessian linear transformation function returned error."
            test_stability_check_interface = .false.
        end if
        call c_f_pointer(cptr=hess_x_c_ptr, fptr=hess_x_ptr, shape=[n_param_c])
        if (any(abs(hess_x_ptr - 4.0_c_double) > tol)) then
            write (stderr, *) "test_stability_check_py_interface failed: Returned "// &
                "Hessian linear transformation from passed Hessian linear "// &
                "transformation function wrong."
            test_stability_check_interface = .false.
        end if

        ! check if check if default arguments are correctly unassociated with values
        if (stability_check_default) then
            if (c_associated(precond_c_funptr) .or. &
                c_associated(conv_tol_c_ptr) .or. c_associated(hess_symm_c_ptr) .or. &
                c_associated(jacobi_davidson_c_ptr) .or.  &
                c_associated(n_random_trial_vectors_c_ptr) .or. &
                c_associated(n_iter_c_ptr) .or. c_associated(verbose_c_ptr) .or. &
                c_associated(logger_c_funptr)) then
                write (stderr, *) "test_stability_check_py_interface failed: "// &
                    "Passed optional arguments associated with values."
                test_stability_check_interface = .false.
            end if
            ! check if check if optional arguments are associated with correct values
        else
            if (.not. (c_associated(precond_c_funptr) .and. &
                       c_associated(conv_tol_c_ptr) .and. &
                       c_associated(jacobi_davidson_c_ptr) .and. &
                       c_associated(hess_symm_c_ptr) .and. &
                       c_associated(n_random_trial_vectors_c_ptr) .and. &
                       c_associated(n_iter_c_ptr) .and. &
                       c_associated(verbose_c_ptr) .and. &
                       c_associated(logger_c_funptr))) then
                write (stderr, *) "test_stability_check_py_interface failed: "// &
                    "Passed optional arguments not associated with values."
                test_stability_check_interface = .false.
            end if

            ! get Fortran pointer to passed precond function, call it and check result
            call c_f_procpointer(cptr=precond_c_funptr, fptr=precond_funptr)
            residual = 1.0_c_double
            error = precond_funptr(residual, 5.0_c_double, precond_residual_c_ptr)
            if (error /= 0) then
                write (stderr, *) "test_stability_check_py_interface failed: "// &
                    "Passed preconditioner function returned error."
                test_stability_check_interface = .false.
            end if
            call c_f_pointer(cptr=precond_residual_c_ptr, fptr=precond_residual_ptr, &
                             shape=[n_param_c])
            if (any(abs(precond_residual_ptr - 5.0_c_double) > tol)) then
                write (stderr, *) "test_stability_check_py_interface failed: "// &
                    "Returned preconditioned residual from preconditioner function "// &
                    "wrong."
                test_stability_check_interface = .false.
            end if

            ! get Fortran pointers to optional arguments and check against reference 
            ! values
            call c_f_pointer(cptr=conv_tol_c_ptr, fptr=conv_tol_ptr)
            call c_f_pointer(cptr=hess_symm_c_ptr, fptr=hess_symm_ptr)
            call c_f_pointer(cptr=jacobi_davidson_c_ptr, fptr=jacobi_davidson_ptr)
            call c_f_pointer(cptr=n_random_trial_vectors_c_ptr, &
                             fptr=n_random_trial_vectors_ptr)
            call c_f_pointer(cptr=n_iter_c_ptr, fptr=n_iter_ptr)
            call c_f_pointer(cptr=verbose_c_ptr, fptr=verbose_ptr)
            if (abs(conv_tol_ptr - 1.e-3_c_double) > tol .or. hess_symm_ptr .or. &
                jacobi_davidson_ptr .or. n_random_trial_vectors_ptr /= 3_c_long .or. &
                n_iter_ptr /= 50_c_long .or. verbose_ptr /= 3_c_long) then
                write (stderr, *) "test_stability_check_py_interface failed: "// &
                    "Passed optional arguments associated with wrong values."
                test_stability_check_interface = .false.
            end if

            ! get Fortran pointer to passed logging function and call it
            message = "test" // c_null_char
            call c_f_procpointer(cptr=logger_c_funptr, fptr=logger_funptr)
            call logger_funptr(message)
        end if

        ! set return arguments
        stable_c = .false.
        kappa_c = 1.0_c_double
        error_c = 0

        ! move on to optional argument test for next test
        stability_check_default = .false.

    end function mock_stability_check_c_wrapper

end module c_interface_mock<|MERGE_RESOLUTION|>--- conflicted
+++ resolved
@@ -39,31 +39,17 @@
 
     end function test_stability_check_result
 
-<<<<<<< HEAD
-    subroutine mock_solver_c_wrapper(update_orbs_c_funptr, obj_func_c_funptr, &
-                                     n_param_c, error_c, precond_c_funptr, &
-                                     conv_check_c_funptr, conv_tol_c_ptr, &
-                                     stability_c_ptr, hess_symm_c_ptr, &
-                                     line_search_c_ptr, davidson_c_ptr, &
-                                     jacobi_davidson_c_ptr, &
-                                     prefer_jacobi_davidson_c_ptr, &
-                                     n_random_trial_vectors_c_ptr, &
-                                     start_trust_radius_c_ptr, n_macro_c_ptr, &
-                                     n_micro_c_ptr, global_red_factor_c_ptr, &
-                                     local_red_factor_c_ptr, seed_c_ptr, &
-                                     verbose_c_ptr, logger_c_funptr) &
-=======
-    function mock_solver_c_wrapper(update_orbs_c_funptr, obj_func_c_funptr, &
-                                   n_param_c, precond_c_funptr, conv_check_c_funptr, &
-                                   stability_c_ptr, line_search_c_ptr, davidson_c_ptr, &
+    function mock_solver_c_wrapper(update_orbs_c_funptr, obj_func_c_funptr, n_param_c, &
+                                   precond_c_funptr, conv_check_c_funptr, &
+                                   conv_tol_c_ptr, hess_symm_c_ptr, stability_c_ptr, &
+                                   line_search_c_ptr, davidson_c_ptr, &
                                    jacobi_davidson_c_ptr, &
-                                   prefer_jacobi_davidson_c_ptr, conv_tol_c_ptr, &
+                                   prefer_jacobi_davidson_c_ptr, &
                                    n_random_trial_vectors_c_ptr, &
                                    start_trust_radius_c_ptr, n_macro_c_ptr, &
                                    n_micro_c_ptr, global_red_factor_c_ptr, &
                                    local_red_factor_c_ptr, seed_c_ptr, verbose_c_ptr, &
                                    logger_c_funptr) result(error_c) &
->>>>>>> db3d4789
         bind(C, name="mock_solver")
         !
         ! this subroutine is a mock routine for the solver C wrapper subroutine
@@ -299,22 +285,13 @@
 
     end function mock_solver_c_wrapper
 
-<<<<<<< HEAD
-    subroutine mock_stability_check_c_wrapper(h_diag_c, hess_x_c_funptr, n_param_c, &
-                                              stable_c, kappa_c, error_c, &
-                                              precond_c_funptr, conv_tol_c_ptr, &
-                                              hess_symm_c_ptr, jacobi_davidson_c_ptr, &
-                                              n_random_trial_vectors_c_ptr, &
-                                              n_iter_c_ptr, verbose_c_ptr, &
-                                              logger_c_funptr) &
-=======
     function mock_stability_check_c_wrapper(h_diag_c, hess_x_c_funptr, n_param_c, &
                                             stable_c, kappa_c, precond_c_funptr, &
-                                            jacobi_davidson_c_ptr, conv_tol_c_ptr, &
+                                            conv_tol_c_ptr, hess_symm_c_ptr, &
+                                            jacobi_davidson_c_ptr, &
                                             n_random_trial_vectors_c_ptr, &
                                             n_iter_c_ptr, verbose_c_ptr, &
                                             logger_c_funptr) result(error_c) &
->>>>>>> db3d4789
         bind(C, name="mock_stability_check")
         !
         ! this subroutine is a mock routine for the stability check C wrapper
