--- conflicted
+++ resolved
@@ -278,17 +278,10 @@
 
     end subroutine mock_solver
 
-<<<<<<< HEAD
-    subroutine mock_stability_check(h_diag, hess_x_funptr, stable, kappa, error, &
+    subroutine mock_stability_check(h_diag, hess_x_funptr, stable, error, kappa, &
                                     precond_funptr, conv_tol, hess_symm, &
                                     jacobi_davidson, n_random_trial_vectors, n_iter, &
                                     verbose, logger_funptr)
-=======
-    subroutine mock_stability_check(h_diag, hess_x_funptr, stable, error, kappa, &
-                                    precond_funptr, jacobi_davidson, conv_tol, &
-                                    n_random_trial_vectors, n_iter, verbose, &
-                                    logger_funptr)
->>>>>>> 424322ff
         !
         ! this subroutine performs a stability check
         !
