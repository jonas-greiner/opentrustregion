--- conflicted
+++ resolved
@@ -71,11 +71,7 @@
 
         ! check if passed orbital updating subroutine produces correct quantities
         allocate(kappa(n_param), grad(n_param), h_diag(n_param))
-<<<<<<< HEAD
-        kappa = 1.d0
-=======
         kappa = 1.0_rp
->>>>>>> c1ff2620
         call update_orbs_funptr(kappa, func, grad, h_diag, hess_x_funptr, error)
         if (error /= 0) then
             test_passed = .false.
@@ -99,11 +95,7 @@
         end if
         deallocate(grad, h_diag)
         allocate(x(n_param), hess_x(n_param))
-<<<<<<< HEAD
-        x = 1.d0
-=======
         x = 1.0_rp
->>>>>>> c1ff2620
         call hess_x_funptr(x, hess_x, error)
         if (error /= 0) then
             test_passed = .false.
@@ -163,23 +155,14 @@
                     "preconditioner function not associated with value."
             end if
             allocate(residual(n_param), precond_residual(n_param))
-<<<<<<< HEAD
-            residual = 1.d0
-            call precond_funptr(residual, 5.d0, precond_residual, error)
-=======
             residual = 1.0_rp
             call precond_funptr(residual, 5.0_rp, precond_residual, error)
->>>>>>> c1ff2620
             if (error /= 0) then
                 test_passed = .false.
                 write (stderr, *) "test_solver_c_wrapper failed: Passed "// &
                     "preconditioner function produced error."
             end if
-<<<<<<< HEAD
-            if (any(abs(precond_residual - 5.d0) > tol)) then
-=======
             if (any(abs(precond_residual - 5.0_rp) > tol)) then
->>>>>>> c1ff2620
                 test_passed = .false.
                 write (stderr, *) "test_solver_c_wrapper failed: Returned "// &
                     "preconditioner of passed preconditioner function wrong."
@@ -332,11 +315,7 @@
         ! check if passed Hessian linear transformation function produces correct
         ! quantity
         allocate(x(size(h_diag)), hess_x(size(h_diag)))
-<<<<<<< HEAD
-        x = 1.d0
-=======
         x = 1.0_rp
->>>>>>> c1ff2620
         call hess_x_funptr(x, hess_x, error)
         if (error /= 0) then
             test_passed = .false.
@@ -353,11 +332,7 @@
 
         ! set output quantities
         stable = .false.
-<<<<<<< HEAD
-        if (present(kappa)) kappa = 1.d0
-=======
         if (present(kappa)) kappa = 1.0_rp
->>>>>>> c1ff2620
         error = 0
 
         ! check if optional preconditioner function is correctly passed
@@ -380,23 +355,14 @@
                     "preconditioner function not associated with value."
             end if
             allocate(residual(size(h_diag)), precond_residual(size(h_diag)))
-<<<<<<< HEAD
-            residual = 1.d0
-            call precond_funptr(residual, 5.d0, precond_residual, error)
-=======
             residual = 1.0_rp
             call precond_funptr(residual, 5.0_rp, precond_residual, error)
->>>>>>> c1ff2620
             if (error /= 0) then
                 test_passed = .false.
                 write (stderr, *) "test_stability_check_c_wrapper failed: Passed "// &
                     "preconditioner function produced error."
             end if
-<<<<<<< HEAD
-            if (any(abs(precond_residual - 5.d0) > tol)) then
-=======
             if (any(abs(precond_residual - 5.0_rp) > tol)) then
->>>>>>> c1ff2620
                 test_passed = .false.
                 write (stderr, *) "test_stability_check_c_wrapper failed: Returned "// &
                     "preconditioner of passed preconditioner function wrong."
