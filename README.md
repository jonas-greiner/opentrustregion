--- conflicted
+++ resolved
@@ -46,15 +46,6 @@
   - Gradient (real array, written in-place)
   - Hessian diagonal (real array, written in-place)
   - A **`hess_x`** subroutine that performs Hessian-vector products:
-<<<<<<< HEAD
-    - Accepts a trial vector and writes the result of the Hessian transformation into an output array
-    - Returns an integer error code (0 for success, positive integers < 100 for recoverable errors)
-  - Returns an integer error code (0 for success, positive integers < 100 for recoverable errors)
-- **`obj_func`** (function):  
-  Accepts and applies a variable update (e.g., orbital rotation) and returns:
-  - Objective function value (real)
-  - An integer error code (0 for success, positive integers < 100 for recoverable errors)
-=======
     - Accepts a trial vector and writes the result of the Hessian transformation into an output array (real array, written in-place)
     - Returns an integer error code (0 for success, positive integers < 100 for errors)
   - Returns an integer error code (0 for success, positive integers < 100 for errors)
@@ -62,18 +53,13 @@
   Accepts and applies a variable update (e.g., orbital rotation) and returns:
   - Objective function value (real)
   - An integer error code (0 for success, positive integers < 100 for errors)
->>>>>>> c1ff2620
 - **`n_param`** (integer): Specifies the number of parameters to be optimized.
 - **`error`** (integer): An integer code indicating the success or failure of the solver. The error code structure is explained below.
 
 ### Optional Arguments
 The optimization process can be fine-tuned using the following optional arguments:
 
-<<<<<<< HEAD
-- **`precond`** (subroutine): Applies a preconditioner to a residual vector. Writes the result in-place into a provided array and returns an integer error code (0 for success, positive integers < 100 for recoverable errors).
-=======
 - **`precond`** (subroutine): Applies a preconditioner to a residual vector. Writes the result in-place into a provided array and returns an integer error code (0 for success, positive integers < 100 for errors).
->>>>>>> c1ff2620
 - **`conv_check`** (function): Returns whether the optimization has converged due to some supplied convergence criterion. Additionally, outputs an integer code indicating the success or failure of the function, positive integers less than 100 represent error conditions.
 - **`stability`** (boolean): Determines whether a stability check is performed upon convergence.
 - **`line_search`** (boolean): Determines whether a line search is performed after every macro iteration.
@@ -92,35 +78,21 @@
 - **`logger`** (subroutine): Accepts a log message. Logging is otherwise routed to stdout.
 
 ## Stability Check
-<<<<<<< HEAD
-A separate `stability_check` subroutine is available to verify whether the current solution corresponds to a minimum. If not, it returns a boolean indicating instability and optionally an additional direction along the eigenvector corresponding to the negative eigenvalue.
-=======
 A separate `stability_check` subroutine is available to verify whether the current solution corresponds to a minimum. If not, it returns a boolean indicating instability and optionally, writes the eigenvector corresponding to the negative eigenvalue in-place to the provided memory.
->>>>>>> c1ff2620
 
 ### Required Arguments
 
 - **`h_diag`** (real array): Represents the Hessian diagonal at the current point.
 - **`hess_x`** (subroutine): Performs Hessian-vector products at the current point:
-<<<<<<< HEAD
-  - Accepts a trial vector and writes the result of the Hessian transformation into an output array
-  - Returns an integer error code (0 for success, positive integers < 100 for recoverable errors)
-=======
   - Accepts a trial vector and writes the result of the Hessian transformation into an output array (real array, written in-place)
   - Returns an integer error code (0 for success, positive integers < 100 for errors)
->>>>>>> c1ff2620
 - **`stable`** (boolean): Returns whether the current point is stable.
 - **`error`** (integer): An integer code indicating the success or failure of the solver. The error code structure is explained below.
 
 ### Optional Arguments
 
-<<<<<<< HEAD
-- **`kappa`** (real array): If the memory is provided, returns descent direction if current point is not stable otherwise returns zeros.
-- **`precond`** (subroutine): Applies a preconditioner to a residual vector. Writes the result in-place into a provided array and returns an integer error code (0 for success, positive integers < 100 for recoverable errors).
-=======
 - **`kappa`** (real array): If the memory is provided and the current point is not stable (as can be checked from return code of `stable`), the descent direction is written in-place in this array.
 - **`precond`** (subroutine): Applies a preconditioner to a residual vector. Writes the result in-place into a provided array and returns an integer error code (0 for success, positive integers < 100 for errors).
->>>>>>> c1ff2620
 - **`jacobi_davidson`** (boolean): Determines whether Jacobi-Davidson is performed whenever difficult convergence is encountered for Davidson iterations.
 - **`conv_tol`** (real): Convergence criterion for the residual norm.
 - **`n_random_trial_vectors`** (integer): Number of random trial vectors used to start the Davidson iterations.
