![License](https://img.shields.io/github/license/eriksen-lab/opentrustregion)
![CI](https://github.com/eriksen-lab/opentrustregion/actions/workflows/main.yml/badge.svg)
[![codecov](https://codecov.io/github/eriksen-lab/opentrustregion/graph/badge.svg?token=NJIM6FDADD)](https://codecov.io/github/eriksen-lab/opentrustregion)
[![DOI](https://zenodo.org/badge/855894860.svg)](https://doi.org/10.5281/zenodo.17142554)

# OpenTrustRegion: A Reusable Library for Second-Order Trust Region Orbital Optimization

This library provides a robust and flexible implementation for second-order trust region orbital optimization, with extensive customization options to suit various use cases.

## Installation

### Fortran or C Usage
To build the library for Fortran or C:

```sh
mkdir build
cd build
cmake ..
cmake --build .
```

The installation can be tested by running the ```testsuite.py``` file in the ```pyopentrustregion``` directory.

### Python Usage
To install the library for use with Python:

```sh
pip install .
```

The installation can be tested by running

```sh
python3 -m pyopentrustregion.testsuite
```

## Usage

The optimization process is initiated by calling a `solver` subroutine. This routine requires the following input arguments:

### Required Arguments

- **`update_orbs`** (subroutine):  
  Accepts and applies a variable update (e.g., orbital rotation), updates the internal state, and provides:
  - Objective function value (real)
  - Gradient (real array, written in-place)
  - Hessian diagonal (real array, written in-place)
  - A **`hess_x`** subroutine that performs Hessian-vector products:
    - Accepts a trial vector and writes the result of the Hessian transformation into an output array
    - Returns an integer error code (0 for success, positive integers < 100 for recoverable errors)
  - Returns an integer error code (0 for success, positive integers < 100 for recoverable errors)
- **`obj_func`** (function):  
  Accepts and applies a variable update (e.g., orbital rotation) and returns:
  - Objective function value (real)
  - An integer error code (0 for success, positive integers < 100 for recoverable errors)
- **`n_param`** (integer): Specifies the number of parameters to be optimized.
- **`error`** (integer): An integer code indicating the success or failure of the solver. The error code structure is explained below.

### Optional Arguments
The optimization process can be fine-tuned using the following optional arguments:

<<<<<<< HEAD
- **`precond`** (function): Accepts a vector and a level shift and outputs a preconditioned vector and an integer which indicates whether the function has encountered an error.
- **`conv_check`** (function): Returns whether the optimization has converged due to some supplied convergence criterion and an integer which indicates whether the function has encountered an error.
- **`conv_tol`** (real): Specifies the convergence criterion for the RMS gradient.
=======
- **`precond`** (subroutine): Applies a preconditioner to a residual vector. Writes the result in-place into a provided array and returns an integer error code (0 for success, positive integers < 100 for recoverable errors).
- **`conv_check`** (function): Returns whether the optimization has converged due to some supplied convergence criterion. Additionally, outputs an integer code indicating the success or failure of the function, positive integers less than 100 represent error conditions.
>>>>>>> 424322ff
- **`stability`** (boolean): Determines whether a stability check is performed upon convergence.
- **`hess_symm`** (boolean): Determines whether the supplied Hessian is symmetric. This is sometimes not the case for approximate Hessians.
- **`line_search`** (boolean): Determines whether a line search is performed after every macro iteration.
- **`davidson`** (boolean): Determines whether level-shifted augmented Hessian with Davidson or truncated conjugate gradient is utilized to solve the trust-region subsystem.
- **`jacobi_davidson`** (boolean): Determines whether Jacobi-Davidson is performed whenever difficult convergence is encountered for Davidson iterations.
- **`prefer_jacobi_davidson`** (boolean): Determines whether Jacobi-Davidson should be preferred over shrinking of the trust region whenever difficult convergence is encountered for Davidson iterations.
- **`n_random_trial_vectors`** (integer): Number of random trial vectors used to initialize the micro iterations.
- **`start_trust_radius`** (real): Initial trust radius.
- **`n_macro`** (integer): Maximum number of macro iterations.
- **`n_micro`** (integer): Maximum number of micro iterations.
- **`global_red_factor`** (real): Reduction factor for the residual during micro iterations in the global region.
- **`local_red_factor`** (real): Reduction factor for the residual during micro iterations in the local region.
- **`verbose`** (integer): Controls the verbosity of output during optimization.
- **`seed`** (integer): Seed value for generating random trial vectors.
- **`logger`** (subroutine): Accepts a log message. Logging is otherwise routed to stdout.

## Stability Check
A separate `stability_check` subroutine is available to verify whether the current solution corresponds to a minimum. If not, it returns a boolean indicating instability and optionally an additional direction along the eigenvector corresponding to the negative eigenvalue.

### Required Arguments

- **`h_diag`** (real array): Represents the Hessian diagonal at the current point.
- **`hess_x`** (subroutine): Performs Hessian-vector products at the current point:
  - Accepts a trial vector and writes the result of the Hessian transformation into an output array
  - Returns an integer error code (0 for success, positive integers < 100 for recoverable errors)
- **`stable`** (boolean): Returns whether the current point is stable.
- **`error`** (integer): An integer code indicating the success or failure of the solver. The error code structure is explained below.

### Optional Arguments

<<<<<<< HEAD
- **`precond`** (function): Accepts a vector and a level shift and outputs a preconditioned vector and an integer which indicates whether the function has encountered an error.
=======
- **`kappa`** (real array): If the memory is provided, returns descent direction if current point is not stable otherwise returns zeros.
- **`precond`** (subroutine): Applies a preconditioner to a residual vector. Writes the result in-place into a provided array and returns an integer error code (0 for success, positive integers < 100 for recoverable errors).
- **`jacobi_davidson`** (boolean): Determines whether Jacobi-Davidson is performed whenever difficult convergence is encountered for Davidson iterations.
>>>>>>> 424322ff
- **`conv_tol`** (real): Convergence criterion for the residual norm.
- **`hess_symm`** (boolean): Determines whether the supplied Hessian is symmetric. This is sometimes not the case for approximate Hessians.
- **`jacobi_davidson`** (boolean): Determines whether Jacobi-Davidson is performed whenever difficult convergence is encountered for Davidson iterations.
- **`n_random_trial_vectors`** (integer): Number of random trial vectors used to start the Davidson iterations.
- **`n_iter`** (integer): Maximum number of Davidson iterations.
- **`verbose`** (integer): Controls the verbosity of output during the stability check.
- **`logger`** (function): Accepts a log message. Logging is otherwise routed to stdout.

---
Both the `solver` and `stability_check` functions can be directly accessed from Fortran, C, or Python using the same arguments but within the appropriate language.

## Error Code Structure

The library uses structured integer return codes to indicate whether a function has encountered an error. These codes follow the format **`OOEE`**, where:

- **`OO`** = Origin of the error (which component/function reported the error)
- **`EE`** = Specific error code

### General Rules

- A return code of `0` means success.
- Return codes between `1` and `99` are currently unused.
- All current error codes start from `100` and follow the `OOEE` structure.

### Origins (`OO`)

| Code Prefix (`OO`) | Component           |
|--------------------|---------------------|
| `01`               | `solver`            |
| `02`               | `stability_check`   |
| `11`               | `obj_func`          |
| `12`               | `update_orbs`       |
| `13`               | `hess_x`            |
| `14`               | `precond`           |
| `15`               | `conv_check`        |

### Error Codes (`EE`)

The error field (`EE`) is currently always set to `01`. Future versions may define more specific codes for different failure modes.

### Example Error Codes

| Error Code | Meaning                |
|------------|------------------------|
| `0101`     | Error in `solver`      |
| `1201`     | Error in `update_orbs` |

## Program Interfaces

The PySCF interface is available as an extension hosted at https://github.com/eriksen-lab/pyscf_opentrustregion. To install it, simply add its path to the **`PYSCF_EXT_PATH`** environment variable:
```sh
export PYSCF_EXT_PATH=path/to/pyscf_opentrustregion
```
Usage examples can be found in the **`examples`** directory of the PySCF interface repository.

The interface supports Hartree–Fock and DFT calculations via the **`mf_to_otr`** function, which wraps PySCF **`HF`** and **`KS`** objects into their OpenTrustRegion counterparts. Similarly, localization methods are available through the **`BoysOTR`**, **`PipekMezeyOTR`**, and **`EdmistonRuedenbergOTR`** classes, and state-specific CASSCF calculations are supported via the **`casscf_to_otr`** function applied to a PySCF **`CASSCF`** object. All returned objects are fully compatible with the original PySCF classes and can be used interchangeably.

Optional settings can be adjusted by modifying object attributes directly. Orbital optimization and internal stability analysis are performed using the **`kernel`** and **`stability_check`** member functions, respectively.<|MERGE_RESOLUTION|>--- conflicted
+++ resolved
@@ -59,14 +59,9 @@
 ### Optional Arguments
 The optimization process can be fine-tuned using the following optional arguments:
 
-<<<<<<< HEAD
-- **`precond`** (function): Accepts a vector and a level shift and outputs a preconditioned vector and an integer which indicates whether the function has encountered an error.
-- **`conv_check`** (function): Returns whether the optimization has converged due to some supplied convergence criterion and an integer which indicates whether the function has encountered an error.
-- **`conv_tol`** (real): Specifies the convergence criterion for the RMS gradient.
-=======
 - **`precond`** (subroutine): Applies a preconditioner to a residual vector. Writes the result in-place into a provided array and returns an integer error code (0 for success, positive integers < 100 for recoverable errors).
 - **`conv_check`** (function): Returns whether the optimization has converged due to some supplied convergence criterion. Additionally, outputs an integer code indicating the success or failure of the function, positive integers less than 100 represent error conditions.
->>>>>>> 424322ff
+- **`conv_tol`** (real): Specifies the convergence criterion for the RMS gradient.
 - **`stability`** (boolean): Determines whether a stability check is performed upon convergence.
 - **`hess_symm`** (boolean): Determines whether the supplied Hessian is symmetric. This is sometimes not the case for approximate Hessians.
 - **`line_search`** (boolean): Determines whether a line search is performed after every macro iteration.
@@ -97,13 +92,8 @@
 
 ### Optional Arguments
 
-<<<<<<< HEAD
-- **`precond`** (function): Accepts a vector and a level shift and outputs a preconditioned vector and an integer which indicates whether the function has encountered an error.
-=======
 - **`kappa`** (real array): If the memory is provided, returns descent direction if current point is not stable otherwise returns zeros.
 - **`precond`** (subroutine): Applies a preconditioner to a residual vector. Writes the result in-place into a provided array and returns an integer error code (0 for success, positive integers < 100 for recoverable errors).
-- **`jacobi_davidson`** (boolean): Determines whether Jacobi-Davidson is performed whenever difficult convergence is encountered for Davidson iterations.
->>>>>>> 424322ff
 - **`conv_tol`** (real): Convergence criterion for the residual norm.
 - **`hess_symm`** (boolean): Determines whether the supplied Hessian is symmetric. This is sometimes not the case for approximate Hessians.
 - **`jacobi_davidson`** (boolean): Determines whether Jacobi-Davidson is performed whenever difficult convergence is encountered for Davidson iterations.
