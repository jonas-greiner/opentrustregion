--- conflicted
+++ resolved
@@ -169,21 +169,14 @@
 
 - **`precond`** (subroutine): Applies a preconditioner to a residual vector. Writes the result in-place into a provided array and returns an integer error code (0 for success, positive integers < 100 for errors).
 - **`conv_check`** (function): Returns whether the optimization has converged due to some supplied convergence criterion. Additionally, outputs an integer code indicating the success or failure of the function, positive integers less than 100 represent error conditions.
-- **`conv_tol`** (real): Specifies the convergence criterion for the RMS gradient.
 - **`stability`** (boolean): Determines whether a stability check is performed upon convergence.
 - **`hess_symm`** (boolean): Determines whether the supplied Hessian is symmetric. This is sometimes not the case for approximate Hessians.
 - **`line_search`** (boolean): Determines whether a line search is performed after every macro iteration.
-<<<<<<< HEAD
-- **`davidson`** (boolean): Determines whether level-shifted augmented Hessian with Davidson or truncated conjugate gradient is utilized to solve the trust-region subsystem.
-- **`jacobi_davidson`** (boolean): Determines whether Jacobi-Davidson is performed whenever difficult convergence is encountered for Davidson iterations.
-- **`prefer_jacobi_davidson`** (boolean): Determines whether Jacobi-Davidson should be preferred over shrinking of the trust region whenever difficult convergence is encountered for Davidson iterations.
-=======
 - **`subsystem_solver`** (string): Specifies which subsystem solver to use. Options include:
   - `"davidson"`: standard Davidson method,
   - `"jacobi-davidson"`: Davidson method with fallback to Jacobi-Davidson if convergence is difficult, or automatically after `jacobi_davidson_start` micro iterations,
   - `"tcg"`: truncated conjugate gradient method.
 - **`conv_tol`** (real): Specifies the convergence criterion for the RMS gradient.
->>>>>>> e5bc2066
 - **`n_random_trial_vectors`** (integer): Number of random trial vectors used to initialize the micro iterations.
 - **`start_trust_radius`** (real): Initial trust radius.
 - **`n_macro`** (integer): Maximum number of macro iterations.
@@ -265,10 +258,6 @@
 settings.n_iter = 100;
 strcpy(settings.diag_solver, "jacobi-davidson");
 
-<<<<<<< HEAD
-- **`kappa`** (real array): If the memory is provided, returns descent direction if current point is not stable otherwise returns zeros.
-- **`precond`** (subroutine): Applies a preconditioner to a residual vector. Writes the result in-place into a provided array and returns an integer error code (0 for success, positive integers < 100 for recoverable errors).
-=======
 // pointers to Hessian diagonal and descent direction
 double* h_diag;
 double* kappa;
@@ -316,13 +305,11 @@
 The stability check can be fine-tuned using the following settings:
 
 - **`precond`** (subroutine): Applies a preconditioner to a residual vector. Writes the result in-place into a provided array and returns an integer error code (0 for success, positive integers < 100 for errors).
+- **`hess_symm`** (boolean): Determines whether the supplied Hessian is symmetric. This is sometimes not the case for approximate Hessians.
 - **`diag_solver`** (string): Specifies which diagonalization solver to use. Options include:
   - `"davidson"`: standard Davidson method,
   - `"jacobi-davidson"`: Davidson method with fallback to Jacobi-Davidson if convergence is difficult, or automatically after `jacobi_davidson_start` micro iterations.
->>>>>>> e5bc2066
 - **`conv_tol`** (real): Convergence criterion for the residual norm.
-- **`hess_symm`** (boolean): Determines whether the supplied Hessian is symmetric. This is sometimes not the case for approximate Hessians.
-- **`jacobi_davidson`** (boolean): Determines whether Jacobi-Davidson is performed whenever difficult convergence is encountered for Davidson iterations.
 - **`n_random_trial_vectors`** (integer): Number of random trial vectors used to start the Davidson iterations.
 - **`n_iter`** (integer): Maximum number of Davidson iterations.
 - **`jacobi_davidson_start`** (integer): Number of micro iterations after which the subsystem solver switches to the Jacobi-Davidson method.
