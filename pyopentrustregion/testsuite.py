--- conflicted
+++ resolved
@@ -8,7 +8,6 @@
 import sys
 import unittest
 from importlib import resources
-<<<<<<< HEAD
 from ctypes import (
     CDLL,
     c_bool,
@@ -21,9 +20,6 @@
     Structure,
     POINTER,
 )
-=======
-from ctypes import CDLL, c_bool, c_void_p, byref, CFUNCTYPE, Structure, POINTER
->>>>>>> 06af014b
 from unittest.mock import patch
 from pathlib import Path
 
@@ -425,17 +421,8 @@
                     test_passed = False
             else:
                 ref_value = getattr(self, field_name + "_ref")
-<<<<<<< HEAD
-                if field_type == c_double:
+                if field_type == c_real:
                     match = np.isclose(getattr(settings, field_name), ref_value)
-=======
-                if field_type == c_real:
-                    match = np.isclose(
-                        getattr(settings, field_name), ref_value
-                    ) and np.isclose(
-                        getattr(settings.settings_c, field_name), ref_value
-                    )
->>>>>>> 06af014b
                 else:
                     match = getattr(settings, field_name) == ref_value
                 if not match:
@@ -446,28 +433,8 @@
                     )
                     test_passed = False
 
-<<<<<<< HEAD
-=======
-        settings.jacobi_davidson = self.jacobi_davidson_ref
-        settings.conv_tol = self.conv_tol_ref
-        settings.verbose = self.verbose_ref
-        if (
-            settings.jacobi_davidson != self.jacobi_davidson_ref
-            or settings.settings_c.jacobi_davidson != self.jacobi_davidson_ref
-            or not np.isclose(settings.conv_tol, self.conv_tol_ref)
-            or not np.isclose(settings.settings_c.conv_tol, self.conv_tol_ref)
-            or settings.verbose != self.verbose_ref
-            or settings.settings_c.verbose != self.verbose_ref
-        ):
-            print(
-                " test_solver_settings failed: Python object and C struct are not "
-                "properly synchronized."
-            )
-            test_passed = False
-
         dummy_error_code = 42
 
->>>>>>> 06af014b
         def dummy_precond():
             return dummy_error_code
 
@@ -522,17 +489,8 @@
                     test_passed = False
             else:
                 ref_value = getattr(self, field_name + "_ref")
-<<<<<<< HEAD
-                if field_type == c_double:
+                if field_type == c_real:
                     match = np.isclose(getattr(settings, field_name), ref_value)
-=======
-                if field_type == c_real:
-                    match = np.isclose(
-                        getattr(settings, field_name), ref_value
-                    ) and np.isclose(
-                        getattr(settings.settings_c, field_name), ref_value
-                    )
->>>>>>> 06af014b
                 else:
                     match = getattr(settings, field_name) == ref_value
                 if not match:
