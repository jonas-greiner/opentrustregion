--- conflicted
+++ resolved
@@ -60,15 +60,9 @@
     )
 
 # determine integer size used in library
-<<<<<<< HEAD
-ilp64 = c_bool.in_dll(libopentrustregion, "ilp64")
+ilp64 = c_bool.in_dll(lib, "ilp64")
 if ilp64.value:
-    c_ip = c_int64
-=======
-lib.is_ilp64.restype = c_bool
-if lib.is_ilp64():
     c_int = c_int64
->>>>>>> 06af014b
 else:
     c_int = c_int32
 
@@ -76,7 +70,7 @@
 c_real = c_double
 
 # fixed size strings for keywords
-kw_len = c_ip.in_dll(libopentrustregion, "kw_len_c").value
+kw_len = c_int.in_dll(lib, "kw_len_c").value
 
 # callback function ctypes specifications, ctypes can only deal with simple return
 # types so we interface to Fortran subroutines by creating pointers to the relevant
@@ -206,19 +200,6 @@
         ("stability", c_bool),
         ("line_search", c_bool),
         ("initialized", c_bool),
-<<<<<<< HEAD
-        ("conv_tol", c_double),
-        ("start_trust_radius", c_double),
-        ("global_red_factor", c_double),
-        ("local_red_factor", c_double),
-        ("n_random_trial_vectors", c_ip),
-        ("n_macro", c_ip),
-        ("n_micro", c_ip),
-        ("jacobi_davidson_start", c_ip),
-        ("seed", c_ip),
-        ("verbose", c_ip),
-        ("subsystem_solver", c_char * (kw_len + 1)),
-=======
         ("conv_tol", c_real),
         ("start_trust_radius", c_real),
         ("global_red_factor", c_real),
@@ -226,9 +207,10 @@
         ("n_random_trial_vectors", c_int),
         ("n_macro", c_int),
         ("n_micro", c_int),
+        ("jacobi_davidson_start", c_int),
         ("seed", c_int),
         ("verbose", c_int),
->>>>>>> 06af014b
+        ("subsystem_solver", c_char * (kw_len + 1)),
     ]
 
 
@@ -237,20 +219,13 @@
         ("precond", c_void_p),
         ("logger", c_void_p),
         ("initialized", c_bool),
-<<<<<<< HEAD
-        ("conv_tol", c_double),
-        ("n_random_trial_vectors", c_ip),
-        ("n_iter", c_ip),
-        ("jacobi_davidson_start", c_ip),
-        ("seed", c_ip),
-        ("verbose", c_ip),
-        ("diag_solver", c_char * (kw_len + 1)),
-=======
         ("conv_tol", c_real),
         ("n_random_trial_vectors", c_int),
         ("n_iter", c_int),
+        ("jacobi_davidson_start", c_int),
+        ("seed", c_int),
         ("verbose", c_int),
->>>>>>> 06af014b
+        ("diag_solver", c_char * (kw_len + 1)),
     ]
 
 
