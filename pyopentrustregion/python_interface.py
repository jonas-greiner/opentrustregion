# Copyright (C) 2025- Jonas Greiner
#
# This Source Code Form is subject to the terms of the Mozilla Public
# License, v. 2.0. If a copy of the MPL was not distributed with this
# file, You can obtain one at http://mozilla.org/MPL/2.0/.

from __future__ import annotations

import os
import sys
import numpy as np
from importlib import resources
from ctypes import (
    CDLL,
    CFUNCTYPE,
    POINTER,
    byref,
    string_at,
    c_double,
    c_long,
    c_bool,
    c_void_p,
    c_char_p,
)
from typing import TYPE_CHECKING

if TYPE_CHECKING:
    from typing import Tuple, Callable, Optional

# load the opentrustregion library
ext = "dylib" if sys.platform == "darwin" else "so"
try:
    with resources.path("pyopentrustregion", f"libopentrustregion.{ext}") as lib_path:
        libopentrustregion = CDLL(str(lib_path))
# fallback location if installation was not through setup.py
except OSError:
    try:
        fallback_path = os.path.abspath(
            os.path.join(
                os.path.dirname(__file__), "../build", f"libopentrustregion.{ext}"
            )
        )
        libopentrustregion = CDLL(fallback_path)
    except OSError:
        raise FileNotFoundError("Cannot find opentrustregion library.")


def solver(
    obj_func: Callable[[np.ndarray], float],
    update_orbs: Callable[
        [np.ndarray, np.ndarray, np.ndarray],
        Tuple[float, Callable[[np.ndarray, np.ndarray], None]],
    ],
    n_param: int,
    precond: Optional[Callable[[np.ndarray, float, np.ndarray], None]] = None,
    conv_check: Optional[Callable[[None], bool]] = None,
    stability: Optional[bool] = None,
    line_search: Optional[bool] = None,
    davidson: Optional[bool] = None,
    jacobi_davidson: Optional[bool] = None,
    prefer_jacobi_davidson: Optional[bool] = None,
    conv_tol: Optional[float] = None,
    n_random_trial_vectors: Optional[int] = None,
    start_trust_radius: Optional[float] = None,
    n_macro: Optional[int] = None,
    n_micro: Optional[int] = None,
    global_red_factor: Optional[float] = None,
    local_red_factor: Optional[float] = None,
    seed: Optional[int] = None,
    verbose: Optional[int] = None,
    logger: Optional[Callable[[str], None]] = None,
):
    # callback function ctypes specifications, ctypes can only deal with simple return
    # types so we interface to Fortran subroutines by creating pointers to the relevant
    # data
    hess_x_interface_type = CFUNCTYPE(c_long, POINTER(c_double), POINTER(c_double))
    update_orbs_interface_type = CFUNCTYPE(
        c_long,
        POINTER(c_double),
        POINTER(c_double),
        POINTER(c_double),
        POINTER(c_double),
        POINTER(hess_x_interface_type),
    )
    obj_func_interface_type = CFUNCTYPE(c_long, POINTER(c_double), POINTER(c_double))
    precond_interface_type = CFUNCTYPE(
        c_long, POINTER(c_double), POINTER(c_double), POINTER(c_double)
    )
    conv_check_interface_type = CFUNCTYPE(c_long, POINTER(c_bool))
    logger_interface_type = CFUNCTYPE(None, c_char_p)

    @update_orbs_interface_type
    def update_orbs_interface(kappa_ptr, func_ptr, grad_ptr, h_diag_ptr, hess_x_funptr):
        """
        this function updates the orbitals and writes pointers to the function value,
        gradient, Hessian diagonal and returns a procedure function to the Hessian
        linear transformation
        """
        # convert orbital rotation matrix pointer to numpy array
        kappa = np.ctypeslib.as_array(kappa_ptr, shape=(n_param,))
        grad = np.ctypeslib.as_array(grad_ptr, shape=(n_param,))
        h_diag = np.ctypeslib.as_array(h_diag_ptr, shape=(n_param,))

        # update orbitals and retrieve objective function, gradient, Hessian diagonal
        # and Hessian linear transformation function
        try:
            func_ptr[0], hess_x = update_orbs(kappa, grad, h_diag)
        except RuntimeError:
            return 1

        @hess_x_interface_type
        def hess_x_interface(x_ptr, hx_ptr):
<<<<<<< HEAD
=======
            """
            this function is returned by the orbital update function and calculates the
            Hessian linear transformation for a trial vector for the updated orbitals
            """
>>>>>>> c1ff2620
            # convert trial vector pointer to numpy array
            x = np.ctypeslib.as_array(x_ptr, shape=(n_param,))
            hx = np.ctypeslib.as_array(hx_ptr, shape=(n_param,))

            # perform linear transformation
            try:
                hess_x(x, hx)
            except RuntimeError:
                return 1

            return 0

        # attach the function to some object that persists in Fortran to ensure that it
        # is not garbage collected when the current function completes
        grad_ptr._hess_x_interface = hess_x_interface

<<<<<<< HEAD
        # store the function pointer in hess_x_ptr
=======
        # store the function pointer in hess_x_ptr so that it can be accessed by Fortran
>>>>>>> c1ff2620
        hess_x_funptr[0] = hess_x_interface

        return 0

    @obj_func_interface_type
    def obj_func_interface(kappa_ptr, func_ptr):
        """
        this function returns the function value
        """
        # convert orbital rotation matrix pointer to numpy array
        kappa = np.ctypeslib.as_array(kappa_ptr, shape=(n_param,))

        try:
            func_ptr[0] = obj_func(kappa)
        except RuntimeError:
            return 1

        return 0

    @precond_interface_type
    def precond_interface(residual_ptr, mu_ptr, precond_residual_ptr):
        """
        this function returns the preconditioner
        """
        # convert pointers to numpy array and float
        residual = np.ctypeslib.as_array(residual_ptr, shape=(n_param,))
        mu = mu_ptr[0]
        precond_residual = np.ctypeslib.as_array(precond_residual_ptr, shape=(n_param,))

        # get preconditioner
        try:
            precond(residual, mu, precond_residual)
        except RuntimeError:
            return 1

        return 0

    @conv_check_interface_type
    def conv_check_interface(conv_ptr):
        """
        this function performs a convergence check
        """
        try:
            conv_ptr[0] = conv_check()
        except RuntimeError:
            return 1

        return 0

    @logger_interface_type
    def logger_interface(message):
        """
        this function logs results
        """
        # call logger
        logger(string_at(message).decode("utf-8"))

    # define result and argument types
    libopentrustregion.solver.restype = c_long
    libopentrustregion.solver.argtypes = [
        update_orbs_interface_type,
        obj_func_interface_type,
        c_long,
        c_void_p if precond is None else precond_interface_type,
        c_void_p if conv_check is None else conv_check_interface_type,
        POINTER(c_bool),
        POINTER(c_bool),
        POINTER(c_bool),
        POINTER(c_bool),
        POINTER(c_bool),
        POINTER(c_double),
        POINTER(c_long),
        POINTER(c_double),
        POINTER(c_long),
        POINTER(c_long),
        POINTER(c_double),
        POINTER(c_double),
        POINTER(c_long),
        POINTER(c_long),
        c_void_p if logger is None else logger_interface_type,
    ]

    # call Fortran function
    error = libopentrustregion.solver(
        update_orbs_interface,
        obj_func_interface,
        n_param,
        None if precond is None else precond_interface,
        None if conv_check is None else conv_check_interface,
        None if stability is None else byref(c_bool(stability)),
        None if line_search is None else byref(c_bool(line_search)),
        None if davidson is None else byref(c_bool(davidson)),
        None if jacobi_davidson is None else byref(c_bool(jacobi_davidson)),
        (
            None
            if prefer_jacobi_davidson is None
            else byref(c_bool(prefer_jacobi_davidson))
        ),
        None if conv_tol is None else byref(c_double(conv_tol)),
        (
            None
            if n_random_trial_vectors is None
            else byref(c_long(n_random_trial_vectors))
        ),
        None if start_trust_radius is None else byref(c_double(start_trust_radius)),
        None if n_macro is None else byref(c_long(n_macro)),
        None if n_micro is None else byref(c_long(n_micro)),
        None if global_red_factor is None else byref(c_double(global_red_factor)),
        None if local_red_factor is None else byref(c_double(local_red_factor)),
        None if seed is None else byref(c_long(seed)),
        None if verbose is None else byref(c_long(verbose)),
        None if logger is None else logger_interface,
    )

    if error:
        raise RuntimeError("OpenTrustRegion solver produced error.")


def stability_check(
    h_diag: np.ndarray,
    hess_x: Callable[[np.ndarray, np.ndarray], None],
    n_param: int,
    precond: Optional[Callable[[np.ndarray, float, np.ndarray], None]] = None,
    jacobi_davidson: Optional[bool] = None,
    conv_tol: Optional[float] = None,
    n_random_trial_vectors: Optional[int] = None,
    n_iter: Optional[int] = None,
    verbose: Optional[int] = None,
    logger: Optional[Callable[[str], None]] = None,
) -> Tuple[bool, np.ndarray]:
    # callback function ctypes specifications, ctypes can only deal with simple return
    # types so we interface to Fortran subroutines by creating data to the relevant data
    hess_x_interface_type = CFUNCTYPE(c_long, POINTER(c_double), POINTER(c_double))
    precond_interface_type = CFUNCTYPE(
        c_long, POINTER(c_double), POINTER(c_double), POINTER(c_double)
    )
    logger_interface_type = CFUNCTYPE(None, c_char_p)

    @hess_x_interface_type
    def hess_x_interface(x_ptr, hx_ptr):
        # convert trial vector pointer to numpy array
        x = np.ctypeslib.as_array(x_ptr, shape=(n_param,))
        hx = np.ctypeslib.as_array(hx_ptr, shape=(n_param,))

        # perform linear transformation
        try:
            hess_x(x, hx)
        except RuntimeError:
            return 1

        return 0

    @precond_interface_type
    def precond_interface(residual_ptr, mu_ptr, precond_residual_ptr):
        # convert pointers to numpy array and float
        residual = np.ctypeslib.as_array(residual_ptr, shape=(n_param,))
        mu = mu_ptr[0]
        precond_residual = np.ctypeslib.as_array(precond_residual_ptr, shape=(n_param,))

        # perform linear transformation
        try:
            precond(residual, mu, precond_residual)
        except RuntimeError:
            return 1

        return 0

    @logger_interface_type
    def logger_interface(message):
        # call logger
        logger(string_at(message).decode("utf-8"))

    # define result and argument types
    libopentrustregion.stability_check.restype = c_long
    libopentrustregion.stability_check.argtypes = [
        POINTER(c_double),
        hess_x_interface_type,
        c_long,
        POINTER(c_bool),
        POINTER(c_double),
        c_void_p if precond is None else precond_interface_type,
        POINTER(c_bool),
        POINTER(c_double),
        POINTER(c_long),
        POINTER(c_long),
        POINTER(c_long),
        c_void_p if logger is None else logger_interface_type,
    ]

    # initialize return variables
    stable = c_bool(False)
    kappa = np.empty(n_param, dtype=np.float64)

    # call Fortran function
    error = libopentrustregion.stability_check(
        h_diag.ctypes.data_as(POINTER(c_double)),
        hess_x_interface,
        n_param,
        byref(stable),
        kappa.ctypes.data_as(POINTER(c_double)),
        None if precond is None else precond_interface,
        None if jacobi_davidson is None else byref(c_bool(jacobi_davidson)),
        None if conv_tol is None else byref(c_double(conv_tol)),
        (
            None
            if n_random_trial_vectors is None
            else byref(c_long(n_random_trial_vectors))
        ),
        None if n_iter is None else byref(c_long(n_iter)),
        None if verbose is None else byref(c_long(verbose)),
        None if logger is None else logger_interface,
    )

    if error:
        raise RuntimeError("OpenTrustRegion stability check produced error.")

    return bool(stable), kappa<|MERGE_RESOLUTION|>--- conflicted
+++ resolved
@@ -110,13 +110,10 @@
 
         @hess_x_interface_type
         def hess_x_interface(x_ptr, hx_ptr):
-<<<<<<< HEAD
-=======
             """
             this function is returned by the orbital update function and calculates the
             Hessian linear transformation for a trial vector for the updated orbitals
             """
->>>>>>> c1ff2620
             # convert trial vector pointer to numpy array
             x = np.ctypeslib.as_array(x_ptr, shape=(n_param,))
             hx = np.ctypeslib.as_array(hx_ptr, shape=(n_param,))
@@ -133,11 +130,7 @@
         # is not garbage collected when the current function completes
         grad_ptr._hess_x_interface = hess_x_interface
 
-<<<<<<< HEAD
-        # store the function pointer in hess_x_ptr
-=======
         # store the function pointer in hess_x_ptr so that it can be accessed by Fortran
->>>>>>> c1ff2620
         hess_x_funptr[0] = hess_x_interface
 
         return 0
