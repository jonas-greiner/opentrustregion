// Copyright (C) 2025- Jonas Greiner
//
// This Source Code Form is subject to the terms of the Mozilla Public
// License, v. 2.0. If a copy of the MPL was not distributed with this
// file, You can obtain one at http://mozilla.org/MPL/2.0/.

#include <stdint.h>

#ifdef __cplusplus
extern "C" {
#endif

int64_t solver(
    const int64_t (*update_orbs)(const double*, double*, double*, double*, int64_t (**hess_x)(const double*, double*)),
    const int64_t (*obj_func)(const double*, double*),
    const int64_t n_param,
    const int64_t (*precond)(const double*, const double*, double*),
    const int64_t (*conv_check)(bool*),
    const double* conv_tol_ptr,
    const bool* hess_symm_ptr,
    const bool* stability_ptr,
    const bool* line_search_ptr,
    const bool* davidson_ptr,
    const bool* jacobi_davidson_ptr,
    const bool* prefer_jacobi_davidson,
    const int* n_random_trial_vectors_ptr,
    const double* start_trust_radius_ptr,
    const int64_t* n_macro_ptr,
    const int64_t* n_micro_ptr,
    const bool* global_red_factor_ptr,
    const bool* local_red_factor_ptr,
    const int64_t* seed_ptr,
    const int64_t* verbose_ptr,
    const void (*logger)(const char*)
);

int64_t stability_check(
    const double* h_diag,
    const int64_t (*hess_x)(const double*, double*),
    const int64_t n_param,
    bool stable,
    double* kappa,
<<<<<<< HEAD
    const int64_t (*precond)(const double*, const double, double**),
=======
    const int64_t (*precond)(const double*, const double*, double*),
    const bool* jacobi_davidson_ptr,
>>>>>>> 424322ff
    const double* conv_tol_ptr,
    const bool* hess_symm_ptr,
    const bool* jacobi_davidson_ptr,
    const int* n_random_trial_vectors_ptr,
    const int* n_iter_ptr,
    const int* verbose_ptr,
    const void (*logger)(const char*)
);

#ifdef __cplusplus
}
#endif<|MERGE_RESOLUTION|>--- conflicted
+++ resolved
@@ -40,12 +40,7 @@
     const int64_t n_param,
     bool stable,
     double* kappa,
-<<<<<<< HEAD
-    const int64_t (*precond)(const double*, const double, double**),
-=======
     const int64_t (*precond)(const double*, const double*, double*),
-    const bool* jacobi_davidson_ptr,
->>>>>>> 424322ff
     const double* conv_tol_ptr,
     const bool* hess_symm_ptr,
     const bool* jacobi_davidson_ptr,
