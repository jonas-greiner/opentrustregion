! Copyright (C) 2025- Jonas Greiner
!
! This Source Code Form is subject to the terms of the Mozilla Public
! License, v. 2.0. If a copy of the MPL was not distributed with this
! file, You can obtain one at http://mozilla.org/MPL/2.0/.

module c_interface

    use opentrustregion, only: rp, ip, standard_solver => solver, &
                               standard_stability_check => stability_check
    use, intrinsic :: iso_c_binding, only: c_long, c_double, c_bool, c_ptr, c_funptr, &
                                           c_f_pointer, c_f_procpointer, c_associated, &
                                           c_char, c_null_char

    implicit none

    ! define procedure pointer which will point to the Fortran procedures
    procedure(update_orbs_c_type), pointer :: update_orbs_before_wrapping => null()
    procedure(hess_x_c_type), pointer :: hess_x_before_wrapping => null()
    procedure(obj_func_c_type), pointer :: obj_func_before_wrapping => null()
    procedure(precond_c_type), pointer :: precond_before_wrapping => null()
    procedure(conv_check_c_type), pointer :: conv_check_before_wrapping => null()
    procedure(logger_c_type), pointer :: logger_before_wrapping => null()

    ! C-interoperable interfaces for the callback functions
    abstract interface
        function update_orbs_c_type(kappa_c, func_c, grad_c_ptr, h_diag_c_ptr, &
                                    hess_x_c_funptr) result(error) bind(C)
            use, intrinsic :: iso_c_binding, only: c_double, c_ptr, c_funptr, c_long

            real(c_double), intent(in) :: kappa_c(*)
            real(c_double), intent(out) :: func_c
            type(c_ptr), intent(out) :: grad_c_ptr, h_diag_c_ptr
            type(c_funptr), intent(out) :: hess_x_c_funptr
            integer(c_long) :: error
        end function update_orbs_c_type
    end interface

    abstract interface
        function hess_x_c_type(x_c, hess_x_c_ptr) result(error) bind(C)
            use, intrinsic :: iso_c_binding, only: c_double, c_ptr, c_long

            real(c_double), intent(in) :: x_c(*)
            type(c_ptr), intent(out) :: hess_x_c_ptr
            integer(c_long) :: error
        end function hess_x_c_type
    end interface

    abstract interface
        function obj_func_c_type(kappa_c, func) result(error) bind(C)
            use, intrinsic :: iso_c_binding, only: c_double, c_long

            real(c_double), intent(in) :: kappa_c(*)
            real(c_double), intent(out) :: func
            integer(c_long) :: error
        end function obj_func_c_type
    end interface

    abstract interface
        function precond_c_type(residual_c, mu_c, precond_residual_c_ptr) &
            result(error) bind(C)
            use, intrinsic :: iso_c_binding, only: c_double, c_ptr, c_long

            real(c_double), intent(in) :: residual_c(*), mu_c
            type(c_ptr), intent(out) :: precond_residual_c_ptr
            integer(c_long) :: error
        end function precond_c_type
    end interface

    abstract interface
        function conv_check_c_type(converged) result(error) bind(C)
            use, intrinsic :: iso_c_binding, only: c_bool, c_long

            integer(c_long) :: error
            logical(c_bool), intent(out) :: converged
        end function conv_check_c_type
    end interface

    abstract interface
        subroutine logger_c_type(message) bind(C)
            use, intrinsic :: iso_c_binding, only: c_char

            character(kind=c_char), intent(in) :: message(*)
        end subroutine logger_c_type
    end interface

    ! interface for setting default values
    interface set_default_c_ptr
        module procedure set_default_c_ptr_integer, set_default_c_ptr_real, &
            set_default_c_ptr_logical
    end interface

    ! interfaces for solver and stability subroutines, different routines can be
    ! injected, for example for testing
    interface
        subroutine solver_type(update_orbs, obj_func, n_param, error, precond, &
                               conv_check, conv_tol, stability, hess_symm, &
                               line_search, davidson, jacobi_davidson, &
                               prefer_jacobi_davidson, n_random_trial_vectors, &
                               start_trust_radius, n_macro, n_micro, &
                               global_red_factor, local_red_factor, seed, verbose, &
                               logger)

            use opentrustregion, only: rp, ip, update_orbs_type, obj_func_type, &
                                       precond_type, conv_check_type, logger_type

            procedure(update_orbs_type), intent(in), pointer :: update_orbs
            procedure(obj_func_type), intent(in), pointer :: obj_func
            integer(ip), intent(in) :: n_param
            integer(ip), intent(out) :: error
            procedure(precond_type), intent(in), pointer, optional :: precond
            procedure(conv_check_type), intent(in), pointer, optional :: conv_check
            real(rp), intent(in), optional :: conv_tol, start_trust_radius, &
                                              global_red_factor, local_red_factor
            logical, intent(in), optional :: stability, hess_symm, line_search, &
                                             davidson, jacobi_davidson, &
                                             prefer_jacobi_davidson
            integer(ip), intent(in), optional :: n_random_trial_vectors, n_macro, &
                                                 n_micro, seed, verbose
            procedure(logger_type), intent(in), pointer, optional :: logger       

        end subroutine solver_type
    end interface

    interface
        subroutine stability_check_type(h_diag, hess_x, stable, kappa, error, precond, &
                                        conv_tol, hess_symm, jacobi_davidson, &
                                        n_random_trial_vectors, n_iter, verbose, logger)

            use opentrustregion, only: rp, ip, hess_x_type, precond_type, &
                                       conv_check_type, logger_type

            real(rp), intent(in) :: h_diag(:)
            procedure(hess_x_type), intent(in), pointer :: hess_x
            logical, intent(out) :: stable
            integer(ip), intent(out) :: error
            real(rp), intent(out) :: kappa(:)
            procedure(precond_type), intent(in), pointer, optional :: precond
            real(rp), intent(in), optional :: conv_tol
            logical, intent(in), optional :: hess_symm, jacobi_davidson
            integer(ip), intent(in), optional :: n_random_trial_vectors, n_iter, &
                                                 verbose
            procedure(logger_type), intent(in), pointer, optional :: logger   

        end subroutine stability_check_type
    end interface

    procedure(solver_type), pointer :: solver => standard_solver
    procedure(stability_check_type), pointer :: stability_check => &
        standard_stability_check

contains

<<<<<<< HEAD
    subroutine solver_c_wrapper(update_orbs_c_funptr, obj_func_c_funptr, n_param_c, &
                                error_c, precond_c_funptr, conv_check_c_funptr, &
                                conv_tol_c_ptr, stability_c_ptr, hess_symm_c_ptr, &
                                line_search_c_ptr, davidson_c_ptr, &
                                jacobi_davidson_c_ptr, prefer_jacobi_davidson_c_ptr, &
                                n_random_trial_vectors_c_ptr, &
                                start_trust_radius_c_ptr, n_macro_c_ptr, &
                                n_micro_c_ptr, global_red_factor_c_ptr, &
                                local_red_factor_c_ptr, seed_c_ptr, verbose_c_ptr, &
                                logger_c_funptr) bind(C, name="solver")
=======
    function solver_c_wrapper(update_orbs_c_funptr, obj_func_c_funptr, n_param_c, &
                              precond_c_funptr, conv_check_c_funptr, stability_c_ptr, &
                              line_search_c_ptr, davidson_c_ptr, &
                              jacobi_davidson_c_ptr, prefer_jacobi_davidson_c_ptr, &
                              conv_tol_c_ptr, n_random_trial_vectors_c_ptr, &
                              start_trust_radius_c_ptr, n_macro_c_ptr, n_micro_c_ptr, &
                              global_red_factor_c_ptr, local_red_factor_c_ptr, &
                              seed_c_ptr, verbose_c_ptr, logger_c_funptr) &
        result(error_c) bind(C, name="solver")
>>>>>>> db3d4789
        !
        ! this subroutine wraps the solver subroutine to convert C variables to Fortran
        ! variables
        !
        use opentrustregion, only: solver_conv_tol_default, solver_stability_default, &
                                   solver_hess_symm_default, &
                                   solver_line_search_default, &
                                   solver_davidson_default, &
                                   solver_jacobi_davidson_default, &
                                   solver_prefer_jacobi_davidson_default, &
                                   solver_n_random_trial_vectors_default, &
                                   solver_start_trust_radius_default, &
                                   solver_n_macro_default, solver_n_micro_default, &
                                   solver_global_red_factor_default, &
                                   solver_local_red_factor_default, &
                                   solver_seed_default, solver_verbose_default
                                   

        type(c_funptr), intent(in), value :: update_orbs_c_funptr, obj_func_c_funptr
        integer(c_long), intent(in), value :: n_param_c
        type(c_funptr), intent(in), value :: precond_c_funptr, conv_check_c_funptr, &
                                             logger_c_funptr
        type(c_ptr), intent(in), value :: conv_tol_c_ptr, stability_c_ptr, &
                                          hess_symm_c_ptr, line_search_c_ptr, &
                                          davidson_c_ptr, jacobi_davidson_c_ptr, &
                                          prefer_jacobi_davidson_c_ptr, &
                                          n_random_trial_vectors_c_ptr, &
                                          start_trust_radius_c_ptr, n_macro_c_ptr, &
                                          n_micro_c_ptr, global_red_factor_c_ptr, &
                                          local_red_factor_c_ptr, seed_c_ptr, &
                                          verbose_c_ptr
        integer(c_long) :: error_c

<<<<<<< HEAD
        real(rp) :: conv_tol, start_trust_radius, global_red_factor, local_red_factor
        logical :: error, stability, hess_symm, line_search, davidson, &
                   jacobi_davidson, prefer_jacobi_davidson
        integer(ip) :: n_param, n_random_trial_vectors, n_macro, n_micro, seed, verbose
=======
        logical :: stability, line_search, davidson, jacobi_davidson, &
                   prefer_jacobi_davidson
        real(rp) :: conv_tol, start_trust_radius, global_red_factor, local_red_factor
        integer(ip) :: n_param, n_random_trial_vectors, n_macro, n_micro, seed, &
                       verbose, error
>>>>>>> db3d4789
        procedure(update_orbs_c_wrapper), pointer :: update_orbs
        procedure(obj_func_c_wrapper), pointer :: obj_func
        procedure(precond_c_wrapper), pointer :: precond
        procedure(conv_check_c_wrapper), pointer :: conv_check
        procedure(logger_c_wrapper), pointer :: logger

        ! set optional arguments to default values
        conv_tol = set_default_c_ptr(conv_tol_c_ptr, solver_conv_tol_default)
        stability = set_default_c_ptr(stability_c_ptr, solver_stability_default)
        hess_symm = set_default_c_ptr(hess_symm_c_ptr, solver_hess_symm_default)
        line_search = set_default_c_ptr(line_search_c_ptr, solver_line_search_default)
        davidson = set_default_c_ptr(davidson_c_ptr, solver_davidson_default)
        jacobi_davidson = set_default_c_ptr(jacobi_davidson_c_ptr, &
                                            solver_jacobi_davidson_default)
        prefer_jacobi_davidson = set_default_c_ptr(prefer_jacobi_davidson_c_ptr, &
                                                  solver_prefer_jacobi_davidson_default)
        n_random_trial_vectors = set_default_c_ptr(n_random_trial_vectors_c_ptr, &
                                                  solver_n_random_trial_vectors_default)
        start_trust_radius = set_default_c_ptr(start_trust_radius_c_ptr, &
                                               solver_start_trust_radius_default)
        n_macro = set_default_c_ptr(n_macro_c_ptr, solver_n_macro_default)
        n_micro = set_default_c_ptr(n_micro_c_ptr, solver_n_micro_default)
        global_red_factor = set_default_c_ptr(global_red_factor_c_ptr, &
                                              solver_global_red_factor_default)
        local_red_factor = set_default_c_ptr(local_red_factor_c_ptr, &
                                             solver_local_red_factor_default)
        seed = set_default_c_ptr(seed_c_ptr, solver_seed_default)
        verbose = set_default_c_ptr(verbose_c_ptr, solver_verbose_default)

        ! associate the input C pointer to update_orbs subroutine to a Fortran
        ! procedure pointer
        call c_f_procpointer(cptr=update_orbs_c_funptr, &
                             fptr=update_orbs_before_wrapping)
        call c_f_procpointer(cptr=obj_func_c_funptr, fptr=obj_func_before_wrapping)

        ! associate procedure pointer to wrapper function
        update_orbs => update_orbs_c_wrapper
        obj_func => obj_func_c_wrapper

        ! convert dummy argument to Fortran kind
        n_param = int(n_param_c, kind=ip)

        ! call solver with or without optional procedures
        if (c_associated(precond_c_funptr)) then
            call c_f_procpointer(cptr=precond_c_funptr, fptr=precond_before_wrapping)
            precond => precond_c_wrapper
        else
            precond => null()
        end if
        if (c_associated(conv_check_c_funptr)) then
            call c_f_procpointer(cptr=conv_check_c_funptr, &
                                 fptr=conv_check_before_wrapping)
            conv_check => conv_check_c_wrapper
        else
            conv_check => null()
        end if
        if (c_associated(logger_c_funptr)) then
            call c_f_procpointer(cptr=logger_c_funptr, fptr=logger_before_wrapping)
            logger => logger_c_wrapper
        else
            logger => null()
        end if
        call solver(update_orbs, obj_func, n_param, error, precond, conv_check, &
                    conv_tol, stability, hess_symm, line_search, davidson, &
                    jacobi_davidson, prefer_jacobi_davidson, n_random_trial_vectors, &
                    start_trust_radius, n_macro, n_micro, global_red_factor, &
                    local_red_factor, seed, verbose, logger)

        ! convert return arguments to C kind
        error_c = error

    end function solver_c_wrapper

<<<<<<< HEAD
    subroutine stability_check_c_wrapper(h_diag_c, hess_x_c_funptr, n_param_c, &
                                         stable_c, kappa_c, error_c, precond_c_funptr, &
                                         conv_tol_c_ptr, hess_symm_c_ptr, &
                                         jacobi_davidson_c_ptr, &
                                         n_random_trial_vectors_c_ptr, n_iter_c_ptr, &
                                         verbose_c_ptr, logger_c_funptr) &
=======
    function stability_check_c_wrapper(h_diag_c, hess_x_c_funptr, n_param_c, stable_c, &
                                       kappa_c, precond_c_funptr, &
                                       jacobi_davidson_c_ptr, conv_tol_c_ptr, &
                                       n_random_trial_vectors_c_ptr, n_iter_c_ptr, &
                                       verbose_c_ptr, logger_c_funptr) result(error_c) &
>>>>>>> db3d4789
        bind(C, name="stability_check")
        !
        ! this subroutine wraps the stability check subroutine to convert C variables
        ! to Fortran variables
        !
        use opentrustregion, only: stability_conv_tol_default, &
                                   stability_hess_symm_default, &
                                   stability_jacobi_davidson_default, &
                                   stability_n_random_trial_vectors_default, &
                                   stability_n_iter_default, &
                                   stability_verbose_default

        integer(c_long), intent(in), value :: n_param_c
        real(c_double), intent(in), dimension(n_param_c) :: h_diag_c
        type(c_funptr), intent(in), value :: hess_x_c_funptr
        logical(c_bool), intent(out) :: stable_c
        real(c_double), intent(out) :: kappa_c(n_param_c)
        type(c_funptr), intent(in), value :: precond_c_funptr, logger_c_funptr
        type(c_ptr), intent(in), value :: conv_tol_c_ptr, hess_symm_c_ptr, &
                                          jacobi_davidson_c_ptr,  &
                                          n_random_trial_vectors_c_ptr, n_iter_c_ptr, &
                                          verbose_c_ptr
        integer(c_long) :: error_c

        real(rp) :: conv_tol, h_diag(n_param_c)
        real(rp) :: kappa(n_param_c)
<<<<<<< HEAD
        logical :: stable, error, hess_symm, jacobi_davidson
        integer(ip) :: n_param, n_random_trial_vectors, n_iter, verbose
=======
        logical :: stable, jacobi_davidson
        integer(ip) :: n_param, n_random_trial_vectors, n_iter, verbose, error
>>>>>>> db3d4789
        procedure(hess_x_c_wrapper), pointer :: hess_x
        procedure(precond_c_wrapper), pointer :: precond
        procedure(logger_c_wrapper), pointer :: logger

        ! set optional arguments to default values
        conv_tol = set_default_c_ptr(conv_tol_c_ptr, stability_conv_tol_default)
        jacobi_davidson = set_default_c_ptr(jacobi_davidson_c_ptr, &
                                            stability_jacobi_davidson_default)
        hess_symm = set_default_c_ptr(hess_symm_c_ptr, stability_hess_symm_default)
        n_random_trial_vectors = set_default_c_ptr(n_random_trial_vectors_c_ptr, &
                                               stability_n_random_trial_vectors_default)
        n_iter = set_default_c_ptr(n_iter_c_ptr, stability_n_iter_default)
        verbose = set_default_c_ptr(verbose_c_ptr, stability_verbose_default)

        ! associate the input C pointer to update_orbs subroutine to a Fortran
        ! procedure pointer
        call c_f_procpointer(cptr=hess_x_c_funptr, fptr=hess_x_before_wrapping)

        ! convert dummy argument to Fortran kind
        n_param = int(n_param_c, kind=ip)

        ! associate procedure pointer to wrapper function
        hess_x => hess_x_c_wrapper

        ! convert dummy argument to Fortran kind
        h_diag = h_diag_c

        ! call stability check with or without preconditioner
        if (c_associated(precond_c_funptr)) then
            call c_f_procpointer(cptr=precond_c_funptr, fptr=precond_before_wrapping)
            precond => precond_c_wrapper
        else
            precond => null()
        end if
        if (c_associated(logger_c_funptr)) then
            call c_f_procpointer(cptr=logger_c_funptr, fptr=logger_before_wrapping)
            logger => logger_c_wrapper
        else
            logger => null()
        end if
        call stability_check(h_diag, hess_x, stable, kappa, error, precond, &
                             conv_tol, hess_symm, jacobi_davidson, &
                             n_random_trial_vectors, n_iter, verbose, logger)

        ! convert return arguments to C kind
        stable_c = stable
        kappa_c = kappa
        error_c = error

    end function stability_check_c_wrapper

    subroutine update_orbs_c_wrapper(kappa, func, grad, h_diag, hess_x, error)
        !
        ! this subroutine wraps the orbital update subroutine to convert C variables to
        ! Fortran variables
        !
        use opentrustregion, only: hess_x_type

        real(rp), intent(in) :: kappa(:)
        real(rp), intent(out) :: func, grad(:), h_diag(:)
        procedure(hess_x_type), intent(out), pointer :: hess_x
        integer(ip), intent(out) :: error

        real(c_double) :: func_c
        real(c_double) :: kappa_c(size(kappa))
        type(c_ptr) :: grad_c_ptr, h_diag_c_ptr
        type(c_funptr) :: hess_x_c_funptr
        real(c_double), pointer :: grad_ptr(:), h_diag_ptr(:)
        integer(c_long) :: error_c

        ! convert dummy argument to C kind
        kappa_c = kappa

        ! call update_orbs C function
        error_c = update_orbs_before_wrapping(kappa_c, func_c, grad_c_ptr, &
                                              h_diag_c_ptr, hess_x_c_funptr)

        ! associate C pointer to arrays with Fortran pointer
        call c_f_pointer(cptr=grad_c_ptr, fptr=grad_ptr, shape=[size(kappa)])
        call c_f_pointer(cptr=h_diag_c_ptr, fptr=h_diag_ptr, shape=[size(kappa)])

        ! associate the input C pointer to hess_x function to a Fortran procedure
        ! pointer
        call c_f_procpointer(cptr=hess_x_c_funptr, fptr=hess_x_before_wrapping)

        ! associate procedure pointer to wrapper function
        hess_x => hess_x_c_wrapper

        ! convert arguments to Fortran kind
        func = func_c
        grad = grad_ptr
        h_diag = h_diag_ptr
        error = error_c

    end subroutine update_orbs_c_wrapper

    function hess_x_c_wrapper(x, error) result(hess_x)
        !
        ! this function wraps the Hessian linear transformation to convert C variables
        ! to Fortran variables
        !
        real(rp), intent(in) :: x(:)
        integer(ip), intent(out) :: error
        real(rp) :: hess_x(size(x))

        real(c_double) :: x_c(size(x))
        type(c_ptr) :: hess_x_c_ptr
        real(c_double), pointer :: hess_x_ptr(:)
        integer(c_long) :: error_c

        ! convert trial vector to C kind
        x_c = x

        ! call C function
        error_c = hess_x_before_wrapping(x_c, hess_x_c_ptr)

        ! associate C pointer to arrays with Fortran pointer
        call c_f_pointer(cptr=hess_x_c_ptr, fptr=hess_x_ptr, shape=[size(x)])

        ! convert arguments to Fortran kind
        hess_x = hess_x_ptr
        error = error_c

    end function hess_x_c_wrapper

    function obj_func_c_wrapper(kappa, error) result(obj_func)
        !
        ! this function wraps the objective function to convert C variables to Fortran
        ! variables
        !
        real(rp), intent(in) :: kappa(:)
        integer(ip), intent(out) :: error
        real(rp) :: obj_func

        real(c_double) :: kappa_c(size(kappa)), func_c
        integer(c_long) :: error_c

        ! convert dummy argument to C kind
        kappa_c = kappa

        ! call obj_func C function
        error_c = obj_func_before_wrapping(kappa_c, func_c)

        ! convert arguments to Fortran kind
        obj_func = func_c
        error = error_c

    end function obj_func_c_wrapper

    function precond_c_wrapper(residual, mu, error) result(precond_residual)
        !
        ! this function wraps the preconditioner function to convert C variables to 
        ! Fortran variables
        !
        real(rp), intent(in) :: residual(:), mu
        integer(ip), intent(out) :: error
        real(rp) :: precond_residual(size(residual))

        real(c_double) :: residual_c(size(residual)), mu_c
        type(c_ptr) :: precond_residual_c_ptr
        real(c_double), pointer :: precond_residual_ptr(:)
        integer(c_long) :: error_c

        ! convert dummy argument to C kind
        residual_c = residual
        mu_c = mu

        ! call precond C function
        error_c = precond_before_wrapping(residual_c, mu_c, precond_residual_c_ptr)

        ! associate C pointer to arrays with Fortran pointer
        call c_f_pointer(cptr=precond_residual_c_ptr, fptr=precond_residual_ptr, &
                         shape=[size(residual)])

        ! convert arguments to Fortran kind
        precond_residual = precond_residual_ptr
        error = error_c

    end function precond_c_wrapper

    function conv_check_c_wrapper(error) result(converged)
        !
        ! this function wraps the convergence check function to convert C variables to 
        ! Fortran variables
        !
        integer(ip), intent(out) :: error
        logical :: converged

        integer(c_long) :: error_c
        logical(c_bool) :: converged_c

        ! call conv_check C function
        error_c = conv_check_before_wrapping(converged_c)

        ! convert arguments to Fortran kind
        converged = converged_c
        error = error_c

    end function conv_check_c_wrapper

    subroutine logger_c_wrapper(message)
        !
        ! this function wraps the logging subroutine to convert C variables to Fortran 
        ! variables
        !
        character(*), intent(in) :: message

        character(kind=c_char), allocatable :: message_c(:)
        integer(ip) :: message_len, i

        ! copy to C character
        message_len = len_trim(message)
        allocate(message_c(0:message_len))
        do i = 1, message_len
            message_c(i - 1) = message(i:i)
        end do
        
        ! append null terminator
        message_c(message_len) = c_null_char 

        ! call logging C function
        call logger_before_wrapping(message_c)

    end subroutine logger_c_wrapper

    function set_default_c_ptr_integer(optional_value, default_value) result(variable)
        !
        ! this function sets a default value for reals
        !
        integer(ip), intent(in)  :: default_value
        type(c_ptr), intent(in) :: optional_value

        integer(ip) :: variable

        integer(c_long), pointer :: variable_ptr

        if (c_associated(optional_value)) then
            call c_f_pointer(cptr=optional_value, fptr=variable_ptr)
            variable = int(variable_ptr, kind=ip)
        else
            variable = default_value
        end if

    end function set_default_c_ptr_integer

    function set_default_c_ptr_real(optional_value, default_value) result(variable)
        !
        ! this function sets a default value for reals
        !
        real(rp), intent(in)  :: default_value
        type(c_ptr), intent(in) :: optional_value

        real(rp) :: variable

        real(c_double), pointer :: variable_ptr

        if (c_associated(optional_value)) then
            call c_f_pointer(cptr=optional_value, fptr=variable_ptr)
            variable = variable_ptr
        else
            variable = default_value
        end if

    end function set_default_c_ptr_real

    function set_default_c_ptr_logical(optional_value, default_value) result(variable)
        !
        ! this function sets a default value for logicals
        !
        logical, intent(in)  :: default_value
        type(c_ptr), intent(in) :: optional_value

        logical :: variable

        logical(c_bool), pointer :: variable_ptr

        if (c_associated(optional_value)) then
            call c_f_pointer(cptr=optional_value, fptr=variable_ptr)
            variable = variable_ptr
        else
            variable = default_value
        end if

    end function set_default_c_ptr_logical

end module c_interface<|MERGE_RESOLUTION|>--- conflicted
+++ resolved
@@ -151,28 +151,15 @@
 
 contains
 
-<<<<<<< HEAD
-    subroutine solver_c_wrapper(update_orbs_c_funptr, obj_func_c_funptr, n_param_c, &
-                                error_c, precond_c_funptr, conv_check_c_funptr, &
-                                conv_tol_c_ptr, stability_c_ptr, hess_symm_c_ptr, &
-                                line_search_c_ptr, davidson_c_ptr, &
-                                jacobi_davidson_c_ptr, prefer_jacobi_davidson_c_ptr, &
-                                n_random_trial_vectors_c_ptr, &
-                                start_trust_radius_c_ptr, n_macro_c_ptr, &
-                                n_micro_c_ptr, global_red_factor_c_ptr, &
-                                local_red_factor_c_ptr, seed_c_ptr, verbose_c_ptr, &
-                                logger_c_funptr) bind(C, name="solver")
-=======
     function solver_c_wrapper(update_orbs_c_funptr, obj_func_c_funptr, n_param_c, &
-                              precond_c_funptr, conv_check_c_funptr, stability_c_ptr, &
-                              line_search_c_ptr, davidson_c_ptr, &
-                              jacobi_davidson_c_ptr, prefer_jacobi_davidson_c_ptr, &
-                              conv_tol_c_ptr, n_random_trial_vectors_c_ptr, &
-                              start_trust_radius_c_ptr, n_macro_c_ptr, n_micro_c_ptr, &
-                              global_red_factor_c_ptr, local_red_factor_c_ptr, &
-                              seed_c_ptr, verbose_c_ptr, logger_c_funptr) &
-        result(error_c) bind(C, name="solver")
->>>>>>> db3d4789
+                              precond_c_funptr, conv_check_c_funptr, conv_tol_c_ptr, &
+                              stability_c_ptr, hess_symm_c_ptr, line_search_c_ptr, &
+                              davidson_c_ptr, jacobi_davidson_c_ptr, &
+                              prefer_jacobi_davidson_c_ptr, &
+                              n_random_trial_vectors_c_ptr, start_trust_radius_c_ptr, &
+                              n_macro_c_ptr, n_micro_c_ptr, global_red_factor_c_ptr, &
+                              local_red_factor_c_ptr, seed_c_ptr, verbose_c_ptr, &
+                              logger_c_funptr) result(error_c) bind(C, name="solver")
         !
         ! this subroutine wraps the solver subroutine to convert C variables to Fortran
         ! variables
@@ -206,18 +193,11 @@
                                           verbose_c_ptr
         integer(c_long) :: error_c
 
-<<<<<<< HEAD
         real(rp) :: conv_tol, start_trust_radius, global_red_factor, local_red_factor
-        logical :: error, stability, hess_symm, line_search, davidson, &
-                   jacobi_davidson, prefer_jacobi_davidson
-        integer(ip) :: n_param, n_random_trial_vectors, n_macro, n_micro, seed, verbose
-=======
-        logical :: stability, line_search, davidson, jacobi_davidson, &
+        logical :: stability, hess_symm, line_search, davidson, jacobi_davidson, &
                    prefer_jacobi_davidson
-        real(rp) :: conv_tol, start_trust_radius, global_red_factor, local_red_factor
         integer(ip) :: n_param, n_random_trial_vectors, n_macro, n_micro, seed, &
                        verbose, error
->>>>>>> db3d4789
         procedure(update_orbs_c_wrapper), pointer :: update_orbs
         procedure(obj_func_c_wrapper), pointer :: obj_func
         procedure(precond_c_wrapper), pointer :: precond
@@ -291,20 +271,11 @@
 
     end function solver_c_wrapper
 
-<<<<<<< HEAD
-    subroutine stability_check_c_wrapper(h_diag_c, hess_x_c_funptr, n_param_c, &
-                                         stable_c, kappa_c, error_c, precond_c_funptr, &
-                                         conv_tol_c_ptr, hess_symm_c_ptr, &
-                                         jacobi_davidson_c_ptr, &
-                                         n_random_trial_vectors_c_ptr, n_iter_c_ptr, &
-                                         verbose_c_ptr, logger_c_funptr) &
-=======
     function stability_check_c_wrapper(h_diag_c, hess_x_c_funptr, n_param_c, stable_c, &
-                                       kappa_c, precond_c_funptr, &
-                                       jacobi_davidson_c_ptr, conv_tol_c_ptr, &
+                                       kappa_c, precond_c_funptr, conv_tol_c_ptr, &
+                                       hess_symm_c_ptr, jacobi_davidson_c_ptr, &
                                        n_random_trial_vectors_c_ptr, n_iter_c_ptr, &
                                        verbose_c_ptr, logger_c_funptr) result(error_c) &
->>>>>>> db3d4789
         bind(C, name="stability_check")
         !
         ! this subroutine wraps the stability check subroutine to convert C variables
@@ -331,13 +302,8 @@
 
         real(rp) :: conv_tol, h_diag(n_param_c)
         real(rp) :: kappa(n_param_c)
-<<<<<<< HEAD
-        logical :: stable, error, hess_symm, jacobi_davidson
-        integer(ip) :: n_param, n_random_trial_vectors, n_iter, verbose
-=======
-        logical :: stable, jacobi_davidson
+        logical :: stable, hess_symm, jacobi_davidson
         integer(ip) :: n_param, n_random_trial_vectors, n_iter, verbose, error
->>>>>>> db3d4789
         procedure(hess_x_c_wrapper), pointer :: hess_x
         procedure(precond_c_wrapper), pointer :: precond
         procedure(logger_c_wrapper), pointer :: logger
