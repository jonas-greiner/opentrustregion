--- conflicted
+++ resolved
@@ -102,7 +102,7 @@
     ! derived type for solver settings
     type, bind(C) :: solver_settings_type_c
         type(c_funptr) :: precond, conv_check, logger
-        logical(c_bool) :: stability, line_search, initialized
+        logical(c_bool) :: stability, line_search, hess_symm, initialized
         real(c_rp) :: conv_tol, start_trust_radius, global_red_factor, local_red_factor
         integer(c_ip) :: n_random_trial_vectors, n_macro, n_micro, &
                          jacobi_davidson_start, seed, verbose
@@ -111,7 +111,7 @@
 
     type, bind(C) :: stability_settings_type_c
         type(c_funptr) :: precond, logger
-        logical(c_bool) :: initialized
+        logical(c_bool) :: hess_symm, initialized
         real(c_rp) :: conv_tol
         integer(c_ip) :: n_random_trial_vectors, n_iter, jacobi_davidson_start, seed, &
                          verbose
@@ -121,40 +121,14 @@
     ! interfaces for solver and stability C wrapper subroutines
     interface
         function solver_c_wrapper_type(update_orbs_c_funptr, obj_func_c_funptr, &
-<<<<<<< HEAD
-                                       n_param_c, precond_c_funptr, &
-                                       conv_check_c_funptr, conv_tol_c_ptr, &
-                                       stability_c_ptr, hess_symm_c_ptr, &
-                                       line_search_c_ptr, davidson_c_ptr, &
-                                       jacobi_davidson_c_ptr, &
-                                       prefer_jacobi_davidson_c_ptr,  &
-                                       n_random_trial_vectors_c_ptr, &
-                                       start_trust_radius_c_ptr, n_macro_c_ptr, &
-                                       n_micro_c_ptr, global_red_factor_c_ptr, &
-                                       local_red_factor_c_ptr, seed_c_ptr, &
-                                       verbose_c_ptr, logger_c_funptr) result(error_c) &
-=======
                                        n_param_c, settings_c) result(error_c) &
->>>>>>> e5bc2066
             bind(C, name="solver")
 
         import :: c_funptr, c_ip, solver_settings_type_c
 
         type(c_funptr), intent(in), value :: update_orbs_c_funptr, obj_func_c_funptr
         integer(c_ip), intent(in), value :: n_param_c
-<<<<<<< HEAD
-        type(c_ptr), intent(in), value :: conv_tol_c_ptr, stability_c_ptr, &
-                                          hess_symm_c_ptr, line_search_c_ptr, &
-                                          davidson_c_ptr, jacobi_davidson_c_ptr, &
-                                          prefer_jacobi_davidson_c_ptr, &
-                                          n_random_trial_vectors_c_ptr, &
-                                          start_trust_radius_c_ptr, n_macro_c_ptr, &
-                                          n_micro_c_ptr, global_red_factor_c_ptr, &
-                                          local_red_factor_c_ptr, seed_c_ptr, &
-                                          verbose_c_ptr
-=======
         type(solver_settings_type_c), intent(in), value :: settings_c
->>>>>>> e5bc2066
         integer(c_ip) :: error_c
 
         end function solver_c_wrapper_type
@@ -162,31 +136,13 @@
 
     interface
         function stability_check_c_wrapper_type(h_diag_c_ptr, hess_x_c_funptr, &
-<<<<<<< HEAD
-                                                n_param_c, stable_c, kappa_c_ptr, &
-                                                precond_c_funptr, conv_tol_c_ptr, &
-                                                hess_symm_c_ptr, &
-                                                jacobi_davidson_c_ptr, &
-                                                n_random_trial_vectors_c_ptr, &
-                                                n_iter_c_ptr, verbose_c_ptr, &
-                                                logger_c_funptr) result(error_c) &
-=======
                                                 n_param_c, stable_c, settings_c, &
                                                 kappa_c_ptr) result(error_c) &
->>>>>>> e5bc2066
             bind(C, name="stability_check")
 
             import :: c_ptr, c_ip, c_funptr, c_bool, stability_settings_type_c
 
-<<<<<<< HEAD
-            type(c_ptr), intent(in), value :: h_diag_c_ptr, kappa_c_ptr, &
-                                              conv_tol_c_ptr, hess_symm_c_ptr, &
-                                              jacobi_davidson_c_ptr, &
-                                              n_random_trial_vectors_c_ptr, &
-                                              n_iter_c_ptr, verbose_c_ptr
-=======
             type(c_ptr), intent(in), value :: h_diag_c_ptr, kappa_c_ptr
->>>>>>> e5bc2066
             integer(c_ip), intent(in), value :: n_param_c
             type(c_funptr), intent(in), value :: hess_x_c_funptr
             logical(c_bool), intent(out) :: stable_c
@@ -217,86 +173,11 @@
 contains
 
     function solver_c_wrapper(update_orbs_c_funptr, obj_func_c_funptr, n_param_c, &
-<<<<<<< HEAD
-                              precond_c_funptr, conv_check_c_funptr, conv_tol_c_ptr, &
-                              stability_c_ptr, hess_symm_c_ptr, line_search_c_ptr, &
-                              davidson_c_ptr, jacobi_davidson_c_ptr, &
-                              prefer_jacobi_davidson_c_ptr, &
-                              n_random_trial_vectors_c_ptr, start_trust_radius_c_ptr, &
-                              n_macro_c_ptr, n_micro_c_ptr, global_red_factor_c_ptr, &
-                              local_red_factor_c_ptr, seed_c_ptr, verbose_c_ptr, &
-                              logger_c_funptr) result(error_c) bind(C, name="solver")
-=======
                               settings_c) result(error_c) bind(C, name="solver")
->>>>>>> e5bc2066
         !
         ! this subroutine wraps the solver subroutine to convert C variables to Fortran
         ! variables
         !
-<<<<<<< HEAD
-        use opentrustregion, only: solver_conv_tol_default, solver_stability_default, &
-                                   solver_hess_symm_default, &
-                                   solver_line_search_default, &
-                                   solver_davidson_default, &
-                                   solver_jacobi_davidson_default, &
-                                   solver_prefer_jacobi_davidson_default, &
-                                   solver_n_random_trial_vectors_default, &
-                                   solver_start_trust_radius_default, &
-                                   solver_n_macro_default, solver_n_micro_default, &
-                                   solver_global_red_factor_default, &
-                                   solver_local_red_factor_default, &
-                                   solver_seed_default, solver_verbose_default
-                                   
-
-        type(c_funptr), intent(in), value :: update_orbs_c_funptr, obj_func_c_funptr, &
-                                             precond_c_funptr, conv_check_c_funptr, &
-                                             logger_c_funptr
-        integer(c_ip), intent(in), value :: n_param_c
-        type(c_ptr), intent(in), value :: conv_tol_c_ptr, stability_c_ptr, &
-                                          hess_symm_c_ptr, line_search_c_ptr, &
-                                          davidson_c_ptr, jacobi_davidson_c_ptr, &
-                                          prefer_jacobi_davidson_c_ptr, &
-                                          n_random_trial_vectors_c_ptr, &
-                                          start_trust_radius_c_ptr, n_macro_c_ptr, &
-                                          n_micro_c_ptr, global_red_factor_c_ptr, &
-                                          local_red_factor_c_ptr, seed_c_ptr, &
-                                          verbose_c_ptr
-        integer(c_ip) :: error_c
-
-        real(rp) :: conv_tol, start_trust_radius, global_red_factor, local_red_factor
-        logical :: stability, hess_symm, line_search, davidson, jacobi_davidson, &
-                   prefer_jacobi_davidson
-        integer(ip) :: n_param, n_random_trial_vectors, n_macro, n_micro, seed, &
-                       verbose, error
-        procedure(update_orbs_c_wrapper), pointer :: update_orbs
-        procedure(obj_func_c_wrapper), pointer :: obj_func
-        procedure(precond_c_wrapper), pointer :: precond
-        procedure(conv_check_c_wrapper), pointer :: conv_check
-        procedure(logger_c_wrapper), pointer :: logger
-
-        ! set optional arguments to default values
-        conv_tol = set_default_c_ptr(conv_tol_c_ptr, solver_conv_tol_default)
-        stability = set_default_c_ptr(stability_c_ptr, solver_stability_default)
-        hess_symm = set_default_c_ptr(hess_symm_c_ptr, solver_hess_symm_default)
-        line_search = set_default_c_ptr(line_search_c_ptr, solver_line_search_default)
-        davidson = set_default_c_ptr(davidson_c_ptr, solver_davidson_default)
-        jacobi_davidson = set_default_c_ptr(jacobi_davidson_c_ptr, &
-                                            solver_jacobi_davidson_default)
-        prefer_jacobi_davidson = set_default_c_ptr(prefer_jacobi_davidson_c_ptr, &
-                                                  solver_prefer_jacobi_davidson_default)
-        n_random_trial_vectors = set_default_c_ptr(n_random_trial_vectors_c_ptr, &
-                                                  solver_n_random_trial_vectors_default)
-        start_trust_radius = set_default_c_ptr(start_trust_radius_c_ptr, &
-                                               solver_start_trust_radius_default)
-        n_macro = set_default_c_ptr(n_macro_c_ptr, solver_n_macro_default)
-        n_micro = set_default_c_ptr(n_micro_c_ptr, solver_n_micro_default)
-        global_red_factor = set_default_c_ptr(global_red_factor_c_ptr, &
-                                              solver_global_red_factor_default)
-        local_red_factor = set_default_c_ptr(local_red_factor_c_ptr, &
-                                             solver_local_red_factor_default)
-        seed = set_default_c_ptr(seed_c_ptr, solver_seed_default)
-        verbose = set_default_c_ptr(verbose_c_ptr, solver_verbose_default)
-=======
         use opentrustregion, only: solver_settings_type
 
         type(c_funptr), intent(in), value :: update_orbs_c_funptr, obj_func_c_funptr
@@ -308,7 +189,6 @@
         procedure(obj_func_c_wrapper), pointer :: obj_func
         integer(ip) :: n_param, error
         type(solver_settings_type) :: settings
->>>>>>> e5bc2066
 
         ! associate the input C pointer to update_orbs subroutine to a Fortran
         ! procedure pointer
@@ -323,39 +203,11 @@
         ! convert dummy argument to Fortran kind
         n_param = int(n_param_c, kind=ip)
 
-<<<<<<< HEAD
-        ! call solver with or without optional procedures
-        if (c_associated(precond_c_funptr)) then
-            call c_f_procpointer(cptr=precond_c_funptr, fptr=precond_before_wrapping)
-            precond => precond_c_wrapper
-        else
-            precond => null()
-        end if
-        if (c_associated(conv_check_c_funptr)) then
-            call c_f_procpointer(cptr=conv_check_c_funptr, &
-                                 fptr=conv_check_before_wrapping)
-            conv_check => conv_check_c_wrapper
-        else
-            conv_check => null()
-        end if
-        if (c_associated(logger_c_funptr)) then
-            call c_f_procpointer(cptr=logger_c_funptr, fptr=logger_before_wrapping)
-            logger => logger_c_wrapper
-        else
-            logger => null()
-        end if
-        call solver(update_orbs, obj_func, n_param, error, precond, conv_check, &
-                    conv_tol, stability, hess_symm, line_search, davidson, &
-                    jacobi_davidson, prefer_jacobi_davidson, n_random_trial_vectors, &
-                    start_trust_radius, n_macro, n_micro, global_red_factor, &
-                    local_red_factor, seed, verbose, logger)
-=======
         ! convert settings
         settings = settings_c
 
         ! call solver
         call solver(update_orbs, obj_func, n_param, error, settings)
->>>>>>> e5bc2066
 
         ! convert return arguments to C kind
         error_c = int(error, kind=c_ip)
@@ -363,39 +215,15 @@
     end function solver_c_wrapper
 
     function stability_check_c_wrapper(h_diag_c_ptr, hess_x_c_funptr, n_param_c, &
-<<<<<<< HEAD
-                                       stable_c, kappa_c_ptr, precond_c_funptr, &
-                                       conv_tol_c_ptr, hess_symm_c_ptr, &
-                                       jacobi_davidson_c_ptr, &
-                                       n_random_trial_vectors_c_ptr, n_iter_c_ptr, &
-                                       verbose_c_ptr, logger_c_funptr) result(error_c) &
-        bind(C, name="stability_check")
-=======
                                        stable_c, settings_c, kappa_c_ptr) &                    
         result(error_c) bind(C, name="stability_check")
->>>>>>> e5bc2066
         !
         ! this subroutine wraps the stability check subroutine to convert C variables
         ! to Fortran variables
         !
-<<<<<<< HEAD
-        use opentrustregion, only: stability_conv_tol_default, &
-                                   stability_hess_symm_default, &
-                                   stability_jacobi_davidson_default, &
-                                   stability_n_random_trial_vectors_default, &
-                                   stability_n_iter_default, &
-                                   stability_verbose_default
-
-        type(c_ptr), intent(in), value :: h_diag_c_ptr, kappa_c_ptr, &
-                                          conv_tol_c_ptr, hess_symm_c_ptr, &
-                                          jacobi_davidson_c_ptr,  &
-                                          n_random_trial_vectors_c_ptr, n_iter_c_ptr, &
-                                          verbose_c_ptr
-=======
         use opentrustregion, only: stability_settings_type
 
         type(c_ptr), intent(in), value :: h_diag_c_ptr, kappa_c_ptr
->>>>>>> e5bc2066
         integer(c_ip), intent(in), value :: n_param_c
         type(c_funptr), intent(in), value :: hess_x_c_funptr
         logical(c_bool), intent(out) :: stable_c
@@ -404,28 +232,10 @@
 
         real(rp), pointer :: h_diag_ptr(:), kappa_ptr(:)
         real(c_rp), pointer :: h_diag_ptr_c(:), kappa_ptr_c(:)
-<<<<<<< HEAD
-        logical :: stable, hess_symm, jacobi_davidson
-        integer(ip) :: n_random_trial_vectors, n_iter, verbose, error
-        procedure(hess_x_c_wrapper), pointer :: hess_x
-        procedure(precond_c_wrapper), pointer :: precond
-        procedure(logger_c_wrapper), pointer :: logger
-
-        ! set optional arguments to default values
-        conv_tol = set_default_c_ptr(conv_tol_c_ptr, stability_conv_tol_default)
-        jacobi_davidson = set_default_c_ptr(jacobi_davidson_c_ptr, &
-                                            stability_jacobi_davidson_default)
-        hess_symm = set_default_c_ptr(hess_symm_c_ptr, stability_hess_symm_default)
-        n_random_trial_vectors = set_default_c_ptr(n_random_trial_vectors_c_ptr, &
-                                               stability_n_random_trial_vectors_default)
-        n_iter = set_default_c_ptr(n_iter_c_ptr, stability_n_iter_default)
-        verbose = set_default_c_ptr(verbose_c_ptr, stability_verbose_default)
-=======
         logical :: stable
         integer(ip) :: error
         procedure(hess_x_c_wrapper), pointer :: hess_x
         type(stability_settings_type) :: settings
->>>>>>> e5bc2066
 
         ! associate the input C pointer to update_orbs subroutine to a Fortran
         ! procedure pointer
@@ -456,31 +266,15 @@
 
         ! call stability check
         if (c_associated(kappa_c_ptr)) then
-<<<<<<< HEAD
-            call stability_check(h_diag_ptr, hess_x, stable, error, kappa_ptr, &
-                                 precond, conv_tol, hess_symm, jacobi_davidson, &
-                                 n_random_trial_vectors, n_iter, verbose, logger)
-            if (kind(1.0_rp) /= kind(1.0_c_rp)) then
-                deallocate(h_diag_ptr)
-=======
             call stability_check(h_diag_ptr, hess_x, stable, error, settings, &
                                  kappa=kappa_ptr)
             if (rp /= c_rp) then
->>>>>>> e5bc2066
                 call c_f_pointer(cptr=kappa_c_ptr, fptr=kappa_ptr_c, shape=[n_param_c])
                 kappa_ptr_c = kappa_ptr
                 deallocate(kappa_ptr)
             end if
         else
-<<<<<<< HEAD
-            call stability_check(h_diag_ptr, hess_x, stable, error, precond=precond, &
-                                 conv_tol=conv_tol, hess_symm=hess_symm, &
-                                 jacobi_davidson=jacobi_davidson, &
-                                 n_random_trial_vectors=n_random_trial_vectors, &
-                                 n_iter=n_iter, verbose=verbose, logger=logger)
-=======
             call stability_check(h_diag_ptr, hess_x, stable, error, settings)
->>>>>>> e5bc2066
         end if
         if (rp /= c_rp) deallocate(h_diag_ptr)
 
@@ -753,6 +547,7 @@
             ! convert logicals
             settings%stability = logical(settings_c%stability)
             settings%line_search = logical(settings_c%line_search)
+            settings%hess_symm = logical(settings_c%hess_symm)
 
             ! convert reals
             settings%conv_tol = real(settings_c%conv_tol, kind=rp)
@@ -805,6 +600,9 @@
                 settings%logger => null()
             end if
 
+            ! convert logicals
+            settings%hess_symm = logical(settings_c%hess_symm)
+
             ! convert reals
             settings%conv_tol = real(settings_c%conv_tol, kind=rp)
 
@@ -844,6 +642,7 @@
             ! convert logicals
             settings_c%stability = logical(settings%stability, kind=c_bool)
             settings_c%line_search = logical(settings%line_search, kind=c_bool)
+            settings_c%hess_symm = logical(settings%hess_symm, kind=c_bool)
 
             ! convert reals
             settings_c%conv_tol = real(settings%conv_tol, kind=c_rp)
@@ -884,6 +683,9 @@
             settings_c%precond = c_null_funptr
             settings_c%logger = c_null_funptr
 
+            ! convert logicals
+            settings_c%hess_symm = logical(settings%hess_symm, kind=c_bool)
+
             ! convert reals
             settings_c%conv_tol = real(settings%conv_tol, kind=c_rp)
 
