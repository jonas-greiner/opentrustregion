--- conflicted
+++ resolved
@@ -342,18 +342,6 @@
         hess_x => hess_x_c_wrapper
 
         ! convert C pointers
-<<<<<<< HEAD
-        if (kind(1.0_rp) == kind(1.0_c_rp)) then
-                call c_f_pointer(cptr=h_diag_c_ptr, fptr=h_diag_ptr, shape=[n_param_c])
-            else
-                call c_f_pointer(cptr=h_diag_c_ptr, fptr=h_diag_ptr_c, &
-                                 shape=[n_param_c])
-                allocate(h_diag_ptr(n_param_c))
-                h_diag_ptr = real(h_diag_ptr_c, kind=rp)
-            end if
-        if (c_associated(kappa_c_ptr)) then
-            if (kind(1.0_rp) == kind(1.0_c_rp)) then
-=======
         if (rp == c_rp) then
             call c_f_pointer(cptr=h_diag_c_ptr, fptr=h_diag_ptr, shape=[n_param_c])
         else
@@ -363,7 +351,6 @@
         end if
         if (c_associated(kappa_c_ptr)) then
             if (rp == c_rp) then
->>>>>>> c1ff2620
                 call c_f_pointer(cptr=kappa_c_ptr, fptr=kappa_ptr, shape=[n_param_c])
             else
                 call c_f_pointer(cptr=kappa_c_ptr, fptr=kappa_ptr_c, shape=[n_param_c])
@@ -388,12 +375,7 @@
             call stability_check(h_diag_ptr, hess_x, stable, error, kappa_ptr, &
                                  precond, jacobi_davidson, conv_tol, &
                                  n_random_trial_vectors, n_iter, verbose, logger)
-<<<<<<< HEAD
-            if (kind(1.0_rp) /= kind(1.0_c_rp)) then
-                deallocate(h_diag_ptr)
-=======
             if (rp /= c_rp) then
->>>>>>> c1ff2620
                 call c_f_pointer(cptr=kappa_c_ptr, fptr=kappa_ptr_c, shape=[n_param_c])
                 kappa_ptr_c = kappa_ptr
                 deallocate(kappa_ptr)
@@ -404,11 +386,7 @@
                                  n_random_trial_vectors=n_random_trial_vectors, &
                                  n_iter=n_iter, verbose=verbose, logger=logger)
         end if
-<<<<<<< HEAD
-        if (kind(1.0_rp) /= kind(1.0_c_rp)) deallocate(h_diag_ptr)
-=======
         if (rp /= c_rp) deallocate(h_diag_ptr)
->>>>>>> c1ff2620
 
         ! convert return arguments to C kind
         stable_c = logical(stable, kind=c_bool)
@@ -435,11 +413,7 @@
         integer(c_ip) :: error_c
 
         ! convert arguments to C kind
-<<<<<<< HEAD
-        if (kind(1.0_rp) == kind(1.0_c_rp)) then
-=======
         if (rp == c_rp) then
->>>>>>> c1ff2620
             kappa_c => kappa
             grad_c => grad
             h_diag_c => h_diag
@@ -457,11 +431,7 @@
         ! convert arguments to Fortran kind
         func = real(func_c, kind=rp)
         error = int(error_c, kind=ip)
-<<<<<<< HEAD
-        if (kind(1.0_rp) /= kind(1.0_c_rp)) then
-=======
         if (rp /= c_rp) then
->>>>>>> c1ff2620
             grad = real(grad_c, kind=rp)
             h_diag = real(h_diag_c, kind=rp)
             deallocate(kappa_c)
@@ -491,11 +461,7 @@
         integer(c_ip) :: error_c
 
         ! convert arguments to C kind
-<<<<<<< HEAD
-        if (kind(1.0_rp) == kind(1.0_c_rp)) then
-=======
         if (rp == c_rp) then
->>>>>>> c1ff2620
             x_c => x
             hess_x_c => hess_x
         else
@@ -509,11 +475,7 @@
 
         ! convert arguments to Fortran kind
         error = int(error_c, kind=ip)
-<<<<<<< HEAD
-        if (kind(1.0_rp) /= kind(1.0_c_rp)) then
-=======
         if (rp /= c_rp) then
->>>>>>> c1ff2620
             hess_x = real(hess_x_c, kind=rp)
             deallocate(x_c)
             deallocate(hess_x_c)
@@ -535,11 +497,7 @@
         integer(c_ip) :: error_c
 
         ! convert arguments to C kind
-<<<<<<< HEAD
-        if (kind(1.0_rp) == kind(1.0_c_rp)) then
-=======
         if (rp == c_rp) then
->>>>>>> c1ff2620
             kappa_c => kappa
         else
             allocate(kappa_c(size(kappa)))
@@ -552,11 +510,7 @@
         ! convert arguments to Fortran kind
         obj_func = real(obj_func_c, kind=rp)
         error = int(error_c, kind=ip)
-<<<<<<< HEAD
-        if (kind(1.0_rp) /= kind(1.0_c_rp)) then
-=======
         if (rp /= c_rp) then
->>>>>>> c1ff2620
             deallocate(kappa_c)
         end if
 
@@ -578,11 +532,7 @@
 
         ! convert arguments to C kind
         mu_c = real(mu, kind=c_rp)
-<<<<<<< HEAD
-        if (kind(1.0_rp) == kind(1.0_c_rp)) then
-=======
         if (rp == c_rp) then
->>>>>>> c1ff2620
             residual_c => residual
             precond_residual_c => precond_residual
         else
@@ -596,11 +546,7 @@
 
         ! convert arguments to Fortran kind
         error = int(error_c, kind=ip)
-<<<<<<< HEAD
-        if (kind(1.0_rp) /= kind(1.0_c_rp)) then
-=======
         if (rp /= c_rp) then
->>>>>>> c1ff2620
             precond_residual = real(precond_residual_c, kind=rp)
             deallocate(residual_c)
             deallocate(precond_residual_c)
