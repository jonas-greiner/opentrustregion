--- conflicted
+++ resolved
@@ -149,11 +149,12 @@
     ! interfaces for solver and stability_check subroutines
     interface
         subroutine solver_type(update_orbs, obj_func, n_param, error, precond, &
-                               conv_check, stability, line_search, davidson, &
-                               jacobi_davidson, prefer_jacobi_davidson, conv_tol, &
-                               n_random_trial_vectors, start_trust_radius, &
-                               n_macro, n_micro, global_red_factor, local_red_factor, &
-                               seed, verbose, logger)
+                               conv_check, conv_tol, stability, hess_symm, &
+                               line_search, davidson, jacobi_davidson, &
+                               prefer_jacobi_davidson, n_random_trial_vectors, &
+                               start_trust_radius, n_macro, n_micro, &
+                               global_red_factor, local_red_factor, seed, verbose, &
+                               logger)
 
             import :: rp, ip, update_orbs_type, obj_func_type, precond_type, &
                       conv_check_type, logger_type
@@ -164,10 +165,11 @@
             integer(ip), intent(out) :: error
             procedure(precond_type), intent(in), pointer, optional :: precond
             procedure(conv_check_type), intent(in), pointer, optional :: conv_check
-            logical, intent(in), optional :: stability, line_search, davidson, &
-                                             jacobi_davidson, prefer_jacobi_davidson
             real(rp), intent(in), optional :: conv_tol, start_trust_radius, &
                                               global_red_factor, local_red_factor
+            logical, intent(in), optional :: stability, hess_symm, line_search, &
+                                             davidson, jacobi_davidson, &
+                                             prefer_jacobi_davidson
             integer(ip), intent(in), optional :: n_random_trial_vectors, n_macro, &
                                                  n_micro, seed, verbose
             procedure(logger_type), intent(in), pointer, optional :: logger       
@@ -177,7 +179,7 @@
 
     interface
         subroutine stability_check_type(h_diag, hess_x, stable, error, kappa, precond, &
-                                        jacobi_davidson, conv_tol, &
+                                        conv_tol, hess_symm, jacobi_davidson, &
                                         n_random_trial_vectors, n_iter, verbose, logger)
 
             import:: rp, ip, hess_x_type, precond_type, conv_check_type, logger_type
@@ -188,8 +190,8 @@
             integer(ip), intent(out) :: error
             real(rp), intent(out), optional :: kappa(:)
             procedure(precond_type), intent(in), pointer, optional :: precond
-            logical, intent(in), optional :: jacobi_davidson
             real(rp), intent(in), optional :: conv_tol
+            logical, intent(in), optional :: hess_symm, jacobi_davidson
             integer(ip), intent(in), optional :: n_random_trial_vectors, n_iter, &
                                                  verbose
             procedure(logger_type), intent(in), pointer, optional :: logger   
@@ -485,15 +487,9 @@
 
     end subroutine solver
 
-<<<<<<< HEAD
-    subroutine stability_check(h_diag, hess_x_funptr, stable, kappa, error, precond, &
+    subroutine stability_check(h_diag, hess_x_funptr, stable, error, kappa, precond, &
                                conv_tol, hess_symm, jacobi_davidson, &
                                n_random_trial_vectors, n_iter, verbose, logger)
-=======
-    subroutine stability_check(h_diag, hess_x_funptr, stable, error, kappa, precond, &
-                               jacobi_davidson, conv_tol, n_random_trial_vectors, &
-                               n_iter, verbose, logger)
->>>>>>> 424322ff
         !
         ! this subroutine performs a stability check
         !
@@ -513,14 +509,8 @@
         real(rp), allocatable :: solution(:), h_solution(:), residual(:), &
                                  basis_vec(:), h_basis_vec(:), red_space_basis(:, :), &
                                  h_basis(:, :), red_space_hess(:, :), &
-                                 red_space_solution(:), red_space_hess_vec(:)
+                                 red_space_solution(:), row_vec(:), col_vec(:)
         real(rp) :: eigval, minres_tol, stability_rms
-<<<<<<< HEAD
-        real(rp), allocatable :: red_space_basis(:, :), h_basis(:, :), &
-                                 red_space_hess(:, :), red_space_solution(:), &
-                                 row_vec(:), col_vec(:)
-=======
->>>>>>> 424322ff
         logical :: use_precond
         character(300) :: msg
         real(rp), external :: dnrm2, ddot
@@ -584,14 +574,9 @@
         ! loop over iterations
         do iter = 1, settings%n_iter
             ! solve reduced space problem
-<<<<<<< HEAD
             call mat_min_eig(red_space_hess, settings%hess_symm, eigval, &
                              red_space_solution, settings, error)
-=======
-            call symm_mat_min_eig(red_space_hess, eigval, red_space_solution, &
-                                  settings, error)
             call add_error_origin(error, error_stability_check, settings)
->>>>>>> 424322ff
             if (error /= 0) return
 
             ! get full space solution
@@ -668,9 +653,8 @@
             call add_column(h_basis, h_basis_vec)
 
             ! construct new reduced space Hessian
-<<<<<<< HEAD
-            allocate (row_vec(size(red_space_basis, 2)))
-            allocate (col_vec(size(red_space_basis, 2)))
+            allocate(row_vec(size(red_space_basis, 2)))
+            allocate(col_vec(size(red_space_basis, 2)))
             call dgemv("T", n_param, size(red_space_basis, 2), 1.d0, red_space_basis, &
                        n_param, h_basis(:, size(red_space_basis, 2)), 1, 0.d0, &
                        row_vec, 1)
@@ -682,17 +666,8 @@
                            0.d0, col_vec, 1)
             end if
             call extend_matrix(red_space_hess, row_vec, col_vec)
-            deallocate (row_vec)
-            deallocate (col_vec)
-=======
-            allocate(red_space_hess_vec(size(red_space_basis, 2)))
-            call dgemv("T", n_param, size(red_space_basis, 2), 1.d0, &
-                       red_space_basis, n_param, &
-                       h_basis(:, size(red_space_basis, 2)), 1, 0.d0, &
-                       red_space_hess_vec, 1)
-            call extend_symm_matrix(red_space_hess, red_space_hess_vec)
-            deallocate(red_space_hess_vec)
->>>>>>> 424322ff
+            deallocate(row_vec)
+            deallocate(col_vec)
 
             ! reallocate reduced space solution
             deallocate(red_space_solution)
@@ -763,24 +738,23 @@
         red_space_solution = 0.d0
         red_space_solution(1) = -grad_norm
 
-<<<<<<< HEAD
         ! solve linear system
         if (settings%hess_symm) then
             ! query optimal workspace size
             lwork = -1
-            allocate (work(1))
-            call dsysv("U", nred, 1, red_hess, nred, ipiv, red_space_solution, nred, &
-                       work, lwork, info)
+            allocate(ipiv(n_red), work(1))
+            call dsysv("U", n_red, 1, red_hess, n_red, ipiv, red_space_solution, &
+                       n_red, work, lwork, info)
             lwork = int(work(1))
-            deallocate (work)
-            allocate (work(lwork))
+            deallocate(work)
+            allocate(work(lwork))
 
             ! solve linear system
-            call dsysv("U", nred, 1, red_hess, nred, ipiv, red_space_solution, nred, &
-                       work, lwork, info)
+            call dsysv("U", n_red, 1, red_hess, n_red, ipiv, red_space_solution, &
+                       n_red, work, lwork, info)
 
             ! deallocate work array
-            deallocate (work)
+            deallocate(work)
 
             ! check for errors
             if (info /= 0) then
@@ -794,7 +768,7 @@
         else
             ! general linear system solver since the Hessian can be non-symmetric for 
             ! Hessian approximations
-            call dgesv(nred, 1, red_hess, nred, ipiv, red_space_solution, nred, info)
+            call dgesv(n_red, 1, red_hess, n_red, ipiv, red_space_solution, n_red, info)
 
             ! check for errors
             if (info /= 0) then
@@ -804,25 +778,11 @@
                 error = 1
                 return
             end if
-=======
-        ! query optimal workspace size
-        lwork = -1
-        allocate(ipiv(n_red), work(1))
-        call dsysv("U", n_red, 1, red_hess, n_red, ipiv, red_space_solution, n_red, &
-                   work, lwork, info)
-        lwork = int(work(1))
-        deallocate(work)
-        allocate(work(lwork))
-
-        ! solve linear system
-        call dsysv("U", n_red, 1, red_hess, n_red, ipiv, red_space_solution, n_red, &
-                   work, lwork, info)
+
+        end if
 
         ! deallocate arrays
-        deallocate(red_hess, ipiv, work)
->>>>>>> 424322ff
-
-        end if
+        deallocate(red_hess, ipiv)
 
         ! get solution in full space
         call dgemv("N", n_param, n_red, 1.d0, red_space_basis, n_param, &
@@ -978,11 +938,7 @@
         ! initialize error flag
         error = 0
 
-<<<<<<< HEAD
-        ! set default multiplier
-=======
         ! initialize step length
->>>>>>> 424322ff
         n_kappa = 0.d0
 
         ! evaluate function at upper and lower bounds
@@ -1257,11 +1213,8 @@
         integer(ip), intent(out) :: error
 
         integer(ip) :: n, lwork, info, min_idx
-        real(rp), allocatable :: work(:)
-        real(rp) :: temp(size(matrix, 1), size(matrix, 2)), eigvals(size(matrix, 1)), &
-                    imag_eigvals(size(matrix, 1)), &
-                    left_eigvecs(size(matrix, 1), size(matrix, 2)), &
-                    right_eigvecs(size(matrix, 1), size(matrix, 2))
+        real(rp), allocatable :: work(:), temp(:, :), eigvals(:), imag_eigvals(:), &
+                                 left_eigvecs(:, :), right_eigvecs(:, :)
         character(300) :: msg
         external :: dgeev
 
@@ -1276,19 +1229,20 @@
 
         ! query optimal workspace size
         lwork = -1
-        allocate (work(1))
+        allocate(eigvals(n), imag_eigvals(n), left_eigvecs(n, n), right_eigvecs(n, n), &
+                 work(1))
         call dgeev("N", "V", n, temp, n, eigvals, imag_eigvals, left_eigvecs, n, &
                    right_eigvecs, n, work, lwork, info)
         lwork = int(work(1))
-        deallocate (work)
-        allocate (work(lwork))
+        deallocate(work)
+        allocate(work(lwork))
 
         ! perform eigendecomposition
         call dgeev("N", "V", n, temp, n, eigvals, imag_eigvals, left_eigvecs, n, &
                    right_eigvecs, n, work, lwork, info)
 
-        ! deallocate work array
-        deallocate (work)
+        ! deallocate arrays
+        deallocate(imag_eigvals, left_eigvecs, work)
 
         ! check for successful execution
         if (info /= 0) then
@@ -1304,6 +1258,9 @@
         lowest_eigval = eigvals(min_idx)
         lowest_eigvec = right_eigvecs(:, min_idx)
 
+        ! deallocate eigenvalues and eigenvectors
+        deallocate(eigvals, right_eigvecs)
+
     end subroutine general_mat_min_eig
 
     real(rp) function mat_min_eigval(matrix, symm_matrix, settings, error)
@@ -1371,6 +1328,9 @@
         ! get lowest eigenvalue
         symm_mat_min_eigval = eigvals(1)
 
+        ! deallocate eigenvalues
+        deallocate(eigvals)
+
     end function symm_mat_min_eigval
 
     real(rp) function general_mat_min_eigval(matrix, settings, error)
@@ -1381,11 +1341,8 @@
         class(settings_type), intent(in) :: settings
         integer(ip), intent(out) :: error
 
-<<<<<<< HEAD
-        real(rp) :: temp(size(matrix, 1), size(matrix, 2)), eigvals(size(matrix, 1)), &
-                    imag_eigvals(size(matrix, 1)), &
-                    left_eigvecs(size(matrix, 1), size(matrix, 2)), &
-                    right_eigvecs(size(matrix, 1), size(matrix, 2))
+        real(rp), allocatable :: temp(:, :), eigvals(:), imag_eigvals(:), &
+                                 left_eigvecs(:, :), right_eigvecs(:, :)
         integer(ip) :: n, lwork, info
         real(rp), allocatable :: work(:)
         character(300) :: msg
@@ -1402,19 +1359,20 @@
 
         ! query optimal workspace size
         lwork = -1
-        allocate (work(1))
+        allocate(eigvals(n), imag_eigvals(n), left_eigvecs(n, n), right_eigvecs(n, n), &
+                 work(1))
         call dgeev("N", "N", n, temp, n, eigvals, imag_eigvals, left_eigvecs, n, &
                    right_eigvecs, n, work, lwork, info)
         lwork = int(work(1))
-        deallocate (work)
-        allocate (work(lwork))
+        deallocate(work)
+        allocate(work(lwork))
 
         ! compute eigenvalues
         call dgeev("N", "N", n, temp, n, eigvals, imag_eigvals, left_eigvecs, n, &
                    right_eigvecs, n, work, lwork, info)
 
-        ! deallocate work array
-        deallocate (work)
+        ! deallocate arrays
+        deallocate(imag_eigvals, left_eigvecs, right_eigvecs, work)
 
         ! check for successful execution
         if (info /= 0) then
@@ -1428,13 +1386,10 @@
         ! get lowest eigenvalue
         general_mat_min_eigval = minval(eigvals)
 
+        ! deallocate eigenvalues and eigenvectors
+        deallocate(eigvals)
+
     end function general_mat_min_eigval
-=======
-        ! deallocate eigenvalues
-        deallocate(eigvals)
-
-    end function min_eigval
->>>>>>> 424322ff
 
     subroutine init_rng(seed)
         !
@@ -2182,21 +2137,11 @@
         logical, intent(out) :: jacobi_davidson_started, max_precision_reached
 
         real(rp), allocatable :: red_space_basis(:, :), h_basis(:, :), aug_hess(:, :), &
-<<<<<<< HEAD
-                                 red_space_solution(:), row_vec(:), col_vec(:)
-        integer(ip) :: ntrial, i, initial_imicro
-        real(rp), dimension(n_param) :: last_solution_normalized, h_solution, &
-                                        residual, solution_normalized, basis_vec, &
-                                        h_basis_vec
-        logical :: accept_step, micro_converged, func_evaluated, &
-                   newton, bracketed
-=======
-                                 red_space_solution(:), red_hess_vec(:), basis_vec(:), &
-                                 h_basis_vec(:), h_solution(:), residual(:), &
-                                 solution_normalized(:), last_solution_normalized(:)
+                                 red_space_solution(:), basis_vec(:), h_basis_vec(:), &
+                                 h_solution(:), residual(:), solution_normalized(:), &
+                                 last_solution_normalized(:), row_vec(:), col_vec(:)
         integer(ip) :: n_trial, i, initial_imicro                          
         logical :: accept_step, micro_converged, func_evaluated, newton, bracketed
->>>>>>> 424322ff
         real(rp) :: aug_hess_min_eigval, residual_norm, red_factor, &
                     initial_residual_norm, new_func, ratio, minres_tol
         real(rp), external :: dnrm2, ddot
@@ -2393,8 +2338,7 @@
                 call add_column(h_basis, h_basis_vec)
 
                 ! construct new augmented Hessian
-<<<<<<< HEAD
-                allocate (row_vec(size(red_space_basis, 2) + 1))
+                allocate(row_vec(size(red_space_basis, 2) + 1))
                 row_vec(1) = 0.d0
                 call dgemv("T", n_param, size(red_space_basis, 2), 1.d0, &
                            red_space_basis, n_param, &
@@ -2402,24 +2346,13 @@
                            row_vec(2:), 1)
                 col_vec = row_vec
                 if (.not. settings%hess_symm) then
-                    call dgemv("T", n_param, size(red_space_basis, 2), 1.d0, &
-                               h_basis, n_param, &
-                               red_space_basis(:, size(red_space_basis, 2)), 1, 0.d0, &
-                               col_vec(2:), 1)
+                    call dgemv("T", n_param, size(red_space_basis, 2), 1.d0, h_basis, &
+                               n_param, red_space_basis(:, size(red_space_basis, 2)), &
+                               1, 0.d0, col_vec(2:), 1)
                 end if
                 call extend_matrix(aug_hess, row_vec, col_vec)
-                deallocate (row_vec)
-                deallocate (col_vec)
-=======
-                allocate(red_hess_vec(size(red_space_basis, 2) + 1))
-                red_hess_vec(1) = 0.d0
-                call dgemv("T", n_param, size(red_space_basis, 2), 1.d0, &
-                           red_space_basis, n_param, &
-                           h_basis(:, size(red_space_basis, 2)), 1, 0.d0, &
-                           red_hess_vec(2:), 1)
-                call extend_symm_matrix(aug_hess, red_hess_vec)
-                deallocate(red_hess_vec)
->>>>>>> 424322ff
+                deallocate(row_vec)
+                deallocate(col_vec)
 
                 ! reallocate reduced space solution
                 deallocate(red_space_solution)
