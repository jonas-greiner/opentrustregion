--- conflicted
+++ resolved
@@ -316,18 +316,11 @@
                         kappa_norm = dnrm2(n_param, kappa, 1)
                     else
                         if (use_precond) then
-<<<<<<< HEAD
                             call precond(kappa, 0.d0, precond_kappa, error)
-                            if (error /= 0) return
-=======
-                            kappa_norm = sqrt(ddot(n_param, kappa, 1, &
-                                                   precond(kappa, 0.d0, error), 1))
                             if (error /= 0) then
                                 call add_error_origin(error, error_precond)
                                 return
                             end if
-                            
->>>>>>> 0cc9a956
                         else
                             call abs_diag_precond(kappa, h_diag, precond_kappa)
                         end if
@@ -373,20 +366,13 @@
                 conv_check_passed) then
                 ! always perform stability check if starting at stationary point
                 if (settings%stability .or. imacro == 1) then
-<<<<<<< HEAD
                     call stability_check(h_diag, hess_x_funptr, stable, error, &
                                          kappa=kappa, precond=precond, &
                                          verbose=settings%verbose, logger=logger)
-                    if (error /= 0) return
-=======
-                    call stability_check(h_diag, hess_x_funptr, stable, kappa, error, &
-                                         precond=precond, verbose=settings%verbose, &
-                                         logger=logger)
                     if (error /= 0) then
                         call add_error_origin(error, error_stability_check)
                         return
                     end if
->>>>>>> 0cc9a956
                     if (.not. stable) then
                         ! logarithmic line search
                         do i = 1, stability_n_points
@@ -585,20 +571,13 @@
         n_trial = size(red_space_basis, 2)
 
         ! calculate linear transformations of basis vectors
-<<<<<<< HEAD
         allocate(h_basis(n_param, n_trial))
         do i = 1, n_trial
             call hess_x_funptr(red_space_basis(:, i), h_basis(:, i), error)
-            if (error /= 0) return
-=======
-        allocate (h_basis(n_param, ntrial))
-        do i = 1, ntrial
-            h_basis(:, i) = hess_x_funptr(red_space_basis(:, i), error)
             if (error /= 0) then
                 call add_error_origin(error, error_hess_x)
                 return
             end if
->>>>>>> 0cc9a956
         end do
 
         ! construct augmented Hessian in reduced space
@@ -639,16 +618,11 @@
             if (.not. settings%jacobi_davidson .or. iter <= 30) then
                 ! precondition residual
                 if (use_precond) then
-<<<<<<< HEAD
                     call precond(residual, 0.d0, basis_vec, error)
-                    if (error /= 0) return
-=======
-                    basis_vec = precond(residual, 0.d0, error)
                     if (error /= 0) then
                         call add_error_origin(error, error_precond)
                         return
                     end if
->>>>>>> 0cc9a956
                 else
                     call level_shifted_diag_precond(residual, 0.d0, h_diag, basis_vec)
                 end if
@@ -661,16 +635,11 @@
                 end if
 
                 ! add linear transformation of new basis vector
-<<<<<<< HEAD
                 call hess_x_funptr(basis_vec, h_basis_vec, error)
-                if (error /= 0) return
-=======
-                h_basis_vec = hess_x_funptr(basis_vec, error)
                 if (error /= 0) then
                     call add_error_origin(error, error_hess_x)
                     return
                 end if
->>>>>>> 0cc9a956
 
                 ! increment Hessian linear transformations
                 tot_hess_x = tot_hess_x + 1
@@ -700,16 +669,11 @@
                              h_basis_vec, 1) - &
                         ddot(n_param, basis_vec, 1, &
                              h_basis(:, size(red_space_basis, 2)), 1)) > 1d-12) then
-<<<<<<< HEAD
                     call hess_x_funptr(basis_vec, h_basis_vec, error)
-                    if (error /= 0) return
-=======
-                    h_basis_vec = hess_x_funptr(basis_vec, error)
                     if (error /= 0) then
                         call add_error_origin(error, error_hess_x)
                         return
                     end if
->>>>>>> 0cc9a956
                 end if
                 
             end if
@@ -1648,16 +1612,11 @@
         corr_vector = orthogonal_projection(vector, solution)
 
         ! get Hessian linear transformation of projected vector
-<<<<<<< HEAD
         call hess_x_funptr(corr_vector, hess_vector, error)
-        if (error /= 0) return
-=======
-        hess_vector = hess_x_funptr(proj_vector, error)
         if (error /= 0) then
             call add_error_origin(error, error_hess_x)
             return
         end if
->>>>>>> 0cc9a956
 
         ! finish construction of correction
         corr_vector = orthogonal_projection(hess_vector - eigval * corr_vector, &
@@ -2063,20 +2022,13 @@
         tot_hess_x = tot_hess_x + n_trial
 
         ! calculate linear transformations of basis vectors
-<<<<<<< HEAD
         allocate(h_basis(n_param, n_trial))
         do i = 1, n_trial
             call hess_x_funptr(red_space_basis(:, i), h_basis(:, i), error)
-            if (error /= 0) return
-=======
-        allocate (h_basis(n_param, ntrial))
-        do i = 1, ntrial
-            h_basis(:, i) = hess_x_funptr(red_space_basis(:, i), error)
             if (error /= 0) then
                 call add_error_origin(error, error_hess_x)
                 return
             end if
->>>>>>> 0cc9a956
         end do
 
         ! construct augmented Hessian in reduced space
@@ -2196,16 +2148,11 @@
                 if (.not. jacobi_davidson_started) then
                     ! precondition residual
                     if (use_precond) then
-<<<<<<< HEAD
                         call precond(residual, mu, basis_vec, error)
-                        if (error /= 0) return
-=======
-                        basis_vec = precond(residual, mu, error)
                         if (error /= 0) then
                             call add_error_origin(error, error_precond)
                             return
                         end if
->>>>>>> 0cc9a956
                     else
                         call level_shifted_diag_precond(residual, mu, h_diag, basis_vec)
                     end if
@@ -2215,16 +2162,11 @@
                     if (error /= 0) return
 
                     ! add linear transformation of new basis vector
-<<<<<<< HEAD
                     call hess_x_funptr(basis_vec, h_basis_vec, error)
-                    if (error /= 0) return
-=======
-                    h_basis_vec = hess_x_funptr(basis_vec, error)
                     if (error /= 0) then
                         call add_error_origin(error, error_hess_x)
                         return
                     end if
->>>>>>> 0cc9a956
 
                     ! increment Hessian linear transformations
                     tot_hess_x = tot_hess_x + 1
@@ -2249,16 +2191,11 @@
                                  h_basis_vec, 1) - &
                             ddot(n_param, basis_vec, 1, &
                                  h_basis(:, size(red_space_basis, 2)), 1)) > 1d-12) then
-<<<<<<< HEAD
                         call hess_x_funptr(basis_vec, h_basis_vec, error)
-                        if (error /= 0) return
-=======
-                        h_basis_vec = hess_x_funptr(basis_vec, error)
                         if (error /= 0) then
                             call add_error_origin(error, error_hess_x)
                             return
                         end if
->>>>>>> 0cc9a956
                     end if
 
                 end if
@@ -2376,16 +2313,11 @@
 
         ! initialize preconditioned residual and direction,
         if (use_precond) then
-<<<<<<< HEAD
             call precond(residual, 0.d0, precond_residual, error)
-            if (error /= 0) return
-=======
-            precond_residual = precond(residual, 0.d0, error)
             if (error /= 0) then
                 call add_error_origin(error, error_precond)
                 return
             end if
->>>>>>> 0cc9a956
         else
             call abs_diag_precond(residual, h_diag, precond_residual)
         end if
@@ -2401,16 +2333,11 @@
         micro_converged = .false.
         do imicro = 1, settings%n_micro - 1
             ! get Hessian linear transformation of direction
-<<<<<<< HEAD
             call hess_x_funptr(direction, hess_direction, error)
-            if (error /= 0) return
-=======
-            hess_direction = hess_x_funptr(direction, error)
             if (error /= 0) then
                 call add_error_origin(error, error_hess_x)
                 return
             end if
->>>>>>> 0cc9a956
 
             ! increment Hessian linear transformations
             tot_hess_x = tot_hess_x + 1
@@ -2423,23 +2350,16 @@
 
             ! precondition current solution and direction
             if (use_precond) then
-<<<<<<< HEAD
                 call precond(solution, 0.d0, precond_solution, error)
-                if (error /= 0) return
-                call precond(direction, 0.d0, precond_direction, error)
-                if (error /= 0) return
-=======
-                precond_solution = precond(solution, 0.d0, error)
                 if (error /= 0) then
                     call add_error_origin(error, error_precond)
                     return
                 end if
-                precond_direction = precond(direction, 0.d0, error)
+                call precond(direction, 0.d0, precond_direction, error)
                 if (error /= 0) then
                     call add_error_origin(error, error_precond)
                     return
                 end if
->>>>>>> 0cc9a956
             else
                 call abs_diag_precond(solution, h_diag, precond_solution)
                 call abs_diag_precond(direction, h_diag, precond_direction)
@@ -2493,16 +2413,11 @@
             ! get residual for model
             residual_new = residual + step_size * hess_direction
             if (use_precond) then
-<<<<<<< HEAD
                 call precond(residual_new, 0.d0, precond_residual_new, error)
-                if (error /= 0) return
-=======
-                precond_residual_new = precond(residual_new, 0.d0, error)
                 if (error /= 0) then
                     call add_error_origin(error, error_precond)
                     return
                 end if
->>>>>>> 0cc9a956
             else
                 call abs_diag_precond(residual_new, h_diag, precond_residual_new)
             end if
@@ -2580,23 +2495,16 @@
 
                             ! precondition current solution and direction
                             if (use_precond) then
-<<<<<<< HEAD
                                 call precond(solution, 0.d0, precond_solution, error)
-                                if (error /= 0) return
-                                call precond(direction, 0.d0, precond_direction, error)
-                                if (error /= 0) return
-=======
-                                precond_solution = precond(solution, 0.d0, error)
                                 if (error /= 0) then
                                     call add_error_origin(error, error_precond)
                                     return
                                 end if
-                                precond_direction = precond(direction, 0.d0, error)
+                                call precond(direction, 0.d0, precond_direction, error)
                                 if (error /= 0) then
                                     call add_error_origin(error, error_precond)
                                     return
                                 end if
->>>>>>> 0cc9a956
                             else
                                 call abs_diag_precond(solution, h_diag, &
                                                       precond_solution)
