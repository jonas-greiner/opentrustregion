--- conflicted
+++ resolved
@@ -287,11 +287,7 @@
                  precond_kappa(n_param))
 
         ! initialize orbital rotation matrix
-<<<<<<< HEAD
-        kappa = 0.d0
-=======
         kappa = 0.0_rp
->>>>>>> c1ff2620
 
         do imacro = 1, settings%n_macro
             if (.not. max_precision_reached) then
@@ -321,22 +317,14 @@
                         kappa_norm = dnrm2(n_param, kappa, 1)
                     else
                         if (use_precond) then
-<<<<<<< HEAD
-                            call precond(kappa, 0.d0, precond_kappa, error)
-=======
                             call precond(kappa, 0.0_rp, precond_kappa, error)
->>>>>>> c1ff2620
                             call add_error_origin(error, error_precond, settings)
                             if (error /= 0) return
                         else
                             call abs_diag_precond(kappa, h_diag, precond_kappa)
                         end if
                         kappa_norm = sqrt(ddot(n_param, kappa, 1, precond_kappa, 1))
-<<<<<<< HEAD
-                        mu = 0.d0
-=======
                         mu = 0.0_rp
->>>>>>> c1ff2620
                         jacobi_davidson_started = .false.
                     end if
                     if (.not. stable) then
@@ -560,13 +548,8 @@
 
         ! generate trial vectors
         allocate(red_space_basis(n_param, 1 + settings%n_random_trial_vectors))
-<<<<<<< HEAD
-        red_space_basis(:, 1) = 0.d0
-        red_space_basis(minloc(h_diag), 1) = 1.d0
-=======
         red_space_basis(:, 1) = 0.0_rp
         red_space_basis(minloc(h_diag), 1) = 1.0_rp
->>>>>>> c1ff2620
         call generate_random_trial_vectors(red_space_basis, settings, error)
         call add_error_origin(error, error_stability_check, settings)
         if (error /= 0) return
@@ -584,13 +567,8 @@
 
         ! construct augmented Hessian in reduced space
         allocate(red_space_hess(n_trial, n_trial))
-<<<<<<< HEAD
-        call dgemm("T", "N", n_trial, n_trial, n_param, 1.d0, red_space_basis, &
-                   n_param, h_basis, n_param, 0.d0, red_space_hess, n_trial)
-=======
         call dgemm("T", "N", n_trial, n_trial, n_param, 1.0_rp, red_space_basis, &
                    n_param, h_basis, n_param, 0.0_rp, red_space_hess, n_trial)
->>>>>>> c1ff2620
 
         ! allocate arrays used throughout Davidson procedure
         allocate(red_space_solution(n_trial), solution(n_param), h_solution(n_param), &
@@ -623,19 +601,11 @@
             if (.not. settings%jacobi_davidson .or. iter <= jacobi_davidson_start) then
                 ! precondition residual
                 if (use_precond) then
-<<<<<<< HEAD
-                    call precond(residual, 0.d0, basis_vec, error)
-                    call add_error_origin(error, error_precond, settings)
-                    if (error /= 0) return
-                else
-                    call level_shifted_diag_precond(residual, 0.d0, h_diag, basis_vec)
-=======
                     call precond(residual, 0.0_rp, basis_vec, error)
                     call add_error_origin(error, error_precond, settings)
                     if (error /= 0) return
                 else
                     call level_shifted_diag_precond(residual, 0.0_rp, h_diag, basis_vec)
->>>>>>> c1ff2620
                 end if
 
                 ! orthonormalize to current orbital space to get new basis vector
@@ -671,12 +641,8 @@
                 if (abs(ddot(n_param, red_space_basis(:, size(red_space_basis, 2)), 1, &
                              h_basis_vec, 1) - &
                         ddot(n_param, basis_vec, 1, &
-<<<<<<< HEAD
-                             h_basis(:, size(red_space_basis, 2)), 1)) > 1d-12) then
-=======
                              h_basis(:, size(red_space_basis, 2)), 1)) > &
                     hess_symm_thres) then
->>>>>>> c1ff2620
                     call hess_x_funptr(basis_vec, h_basis_vec, error)
                     call add_error_origin(error, error_hess_x, settings)
                     if (error /= 0) return
@@ -692,11 +658,7 @@
 
             ! construct new reduced space Hessian
             allocate(red_space_hess_vec(size(red_space_basis, 2)))
-<<<<<<< HEAD
-            call dgemv("T", n_param, size(red_space_basis, 2), 1.d0, &
-=======
             call dgemv("T", n_param, size(red_space_basis, 2), 1.0_rp, &
->>>>>>> c1ff2620
                        red_space_basis, n_param, &
                        h_basis(:, size(red_space_basis, 2)), 1, 0.0_rp, &
                        red_space_hess_vec, 1)
@@ -718,17 +680,10 @@
         tot_hess_x = tot_hess_x + size(red_space_basis, 2)
 
         ! determine if saddle point
-<<<<<<< HEAD
-        stable = eigval > -1.d-2
-        
-        if (stable) then
-            if (present(kappa)) kappa = 0.d0
-=======
         stable = eigval > stability_thresh
         
         if (stable) then
             if (present(kappa)) kappa = 0.0_rp
->>>>>>> c1ff2620
         else
             if (present(kappa)) kappa = solution
             write (msg, '(A, F0.4)') "Solution not stable. Lowest eigenvalue: ", eigval
@@ -784,11 +739,7 @@
         allocate(ipiv(n_red), work(1))
         call dsysv("U", n_red, 1, red_hess, n_red, ipiv, red_space_solution, n_red, &
                    work, lwork, info)
-<<<<<<< HEAD
-        lwork = int(work(1))
-=======
         lwork = int(work(1), kind=ip)
->>>>>>> c1ff2620
         deallocate(work)
         allocate(work(lwork))
 
@@ -808,13 +759,8 @@
         end if
 
         ! get solution in full space
-<<<<<<< HEAD
-        call dgemv("N", n_param, n_red, 1.d0, red_space_basis, n_param, &
-                   red_space_solution, 1, 0.d0, solution, 1)
-=======
         call dgemv("N", n_param, n_red, 1.0_rp, red_space_basis, n_param, &
                    red_space_solution, 1, 0.0_rp, solution, 1)
->>>>>>> c1ff2620
 
     end subroutine newton_step
 
@@ -834,12 +780,9 @@
         real(rp) :: lower_alpha, middle_alpha, upper_alpha, lower_trust_dist, &
                     middle_trust_dist, upper_trust_dist
         integer(ip) :: n_param, n_red, iter
-<<<<<<< HEAD
-=======
         real(rp), parameter :: lower_alpha_bound = 1e-4_rp, &
                                upper_alpha_bound = 1e6_rp, &
                                alpha_conv_factor = 1e-12_rp
->>>>>>> c1ff2620
         real(rp), external :: dnrm2
 
         ! initialize error flag
@@ -947,13 +890,8 @@
             deallocate(eigvec)
 
             ! get solution in full space
-<<<<<<< HEAD
-            call dgemv("N", n_param, n_red, 1.d0, red_space_basis, n_param, &
-                       red_space_solution, 1, 0.d0, solution, 1)
-=======
             call dgemv("N", n_param, n_red, 1.0_rp, red_space_basis, n_param, &
                        red_space_solution, 1, 0.0_rp, solution, 1)
->>>>>>> c1ff2620
 
         end subroutine get_ah_lowest_eigenvec
 
@@ -978,11 +916,7 @@
         error = 0
 
         ! initialize step length
-<<<<<<< HEAD
-        n_kappa = 0.d0
-=======
         n_kappa = 0.0_rp
->>>>>>> c1ff2620
 
         ! evaluate function at upper and lower bounds
         f_lower = obj_func(lower*kappa, error)
@@ -1195,11 +1129,7 @@
         lwork = -1
         allocate(eigvals(n), work(1))
         call dsyev("V", "U", n, eigvecs, n, eigvals, work, lwork, info)
-<<<<<<< HEAD
-        lwork = int(work(1))
-=======
         lwork = int(work(1), kind=ip)
->>>>>>> c1ff2620
         deallocate(work)
         allocate(work(lwork))
 
@@ -1253,11 +1183,7 @@
         lwork = -1
         allocate(eigvals(n), work(1))
         call dsyev("N", "U", n, temp, n, eigvals, work, lwork, info)
-<<<<<<< HEAD
-        lwork = int(work(1))
-=======
         lwork = int(work(1), kind=ip)
->>>>>>> c1ff2620
         deallocate(work)
         allocate(work(lwork))
 
@@ -1322,22 +1248,13 @@
         min_idx = minloc(h_diag, dim=1)
 
         ! add direction if minimum Hessian diagonal element is negative
-<<<<<<< HEAD
-        if (h_diag(min_idx) < 0.d0) then
-=======
         if (h_diag(min_idx) < 0.0_rp) then
->>>>>>> c1ff2620
             n_vectors = 2
             allocate(red_space_basis(size(grad), n_vectors + &
                      settings%n_random_trial_vectors))
             red_space_basis(:, 1) = grad/grad_norm
-<<<<<<< HEAD
-            red_space_basis(:, 2) = 0.d0
-            red_space_basis(min_idx, 2) = 1.d0
-=======
             red_space_basis(:, 2) = 0.0_rp
             red_space_basis(min_idx, 2) = 1.0_rp
->>>>>>> c1ff2620
             call gram_schmidt(red_space_basis(:, 2), &
                               reshape(red_space_basis(:, 1), &
                                       [size(red_space_basis, 1), 1]), &
@@ -1363,10 +1280,7 @@
         integer(ip), intent(out) :: error
 
         integer(ip) :: n_trial, i
-<<<<<<< HEAD
-=======
         real(rp), parameter :: rnd_vector_min_norm = 1e-3_rp
->>>>>>> c1ff2620
         real(rp), external :: dnrm2
 
         ! initialize error flag
@@ -1379,11 +1293,7 @@
             call random_number(red_space_basis(:, i))
             red_space_basis(:, i) = 2*red_space_basis(:, i) - 1
             do while (dnrm2(size(red_space_basis(:, i)), red_space_basis(:, i), 1) &
-<<<<<<< HEAD
-                      < 1.d-3)
-=======
                       < rnd_vector_min_norm)
->>>>>>> c1ff2620
                 call random_number(red_space_basis(:, i))
                 red_space_basis(:, i) = 2*red_space_basis(:, i) - 1
             end do
@@ -1605,13 +1515,8 @@
         
         ! construct level-shifted preconditioner
         precond_vector = h_diag - mu
-<<<<<<< HEAD
-        where (abs(precond_vector) < 1d-10)
-            precond_vector = 1d-10
-=======
         where (abs(precond_vector) < precond_floor)
             precond_vector = precond_floor
->>>>>>> c1ff2620
         end where
 
         ! precondition vector
@@ -1627,11 +1532,7 @@
         real(rp), intent(out) :: precond_vector(:)
 
         ! construct positive-definite preconditioner
-<<<<<<< HEAD
-        precond_vector = max(abs(h_diag), 1.d-10)
-=======
         precond_vector = max(abs(h_diag), precond_floor)
->>>>>>> c1ff2620
         
         ! precondition vector
         precond_vector = vector / precond_vector
@@ -2097,15 +1998,9 @@
 
         ! construct augmented Hessian in reduced space
         allocate(aug_hess(n_trial + 1, n_trial + 1))
-<<<<<<< HEAD
-        aug_hess = 0.d0
-        call dgemm("T", "N", n_trial, n_trial, n_param, 1.d0, red_space_basis, &
-                   n_param, h_basis, n_param, 0.d0, aug_hess(2, 2), n_trial + 1)
-=======
         aug_hess = 0.0_rp
         call dgemm("T", "N", n_trial, n_trial, n_param, 1.0_rp, red_space_basis, &
                    n_param, h_basis, n_param, 0.0_rp, aug_hess(2, 2), n_trial + 1)
->>>>>>> c1ff2620
 
         ! allocate space for reduced space solution and Hessian linear transformation
         ! of basis vector
@@ -2257,12 +2152,8 @@
                                  red_space_basis(:, size(red_space_basis, 2)), 1, &
                                  h_basis_vec, 1) - &
                             ddot(n_param, basis_vec, 1, &
-<<<<<<< HEAD
-                                 h_basis(:, size(red_space_basis, 2)), 1)) > 1d-12) then
-=======
                                  h_basis(:, size(red_space_basis, 2)), 1)) > &
                                  hess_symm_thres) then
->>>>>>> c1ff2620
                         call hess_x_funptr(basis_vec, h_basis_vec, error)
                         call add_error_origin(error, error_hess_x, settings)
                         if (error /= 0) return
@@ -2278,13 +2169,8 @@
 
                 ! construct new augmented Hessian
                 allocate(red_hess_vec(size(red_space_basis, 2) + 1))
-<<<<<<< HEAD
-                red_hess_vec(1) = 0.d0
-                call dgemv("T", n_param, size(red_space_basis, 2), 1.d0, &
-=======
                 red_hess_vec(1) = 0.0_rp
                 call dgemv("T", n_param, size(red_space_basis, 2), 1.0_rp, &
->>>>>>> c1ff2620
                            red_space_basis, n_param, &
                            h_basis(:, size(red_space_basis, 2)), 1, 0.0_rp, &
                            red_hess_vec(2:), 1)
@@ -2374,15 +2260,6 @@
         ! if not starting at zero
         residual = grad
         allocate(random_vector(n_param))
-<<<<<<< HEAD
-        random_vector = 0.d0
-        do while (dnrm2(n_param, random_vector, 1) == 0.d0)
-            call random_number(random_vector)
-            random_vector = 2 * random_vector - 1
-        end do
-        residual = residual + 1.d-4 * dnrm2(n_param, residual, 1) * random_vector / &
-                   dnrm2(n_param, random_vector, 1)
-=======
         random_vector = 0.0_rp
         do while (dnrm2(n_param, random_vector, 1) < numerical_zero)
             call random_number(random_vector)
@@ -2390,7 +2267,6 @@
         end do
         residual = residual + random_noise_scale * dnrm2(n_param, residual, 1) * &
                    random_vector / dnrm2(n_param, random_vector, 1)
->>>>>>> c1ff2620
         deallocate(random_vector)
 
         ! get initial residual norm
@@ -2398,11 +2274,7 @@
 
         ! initialize preconditioned residual and direction,
         if (use_precond) then
-<<<<<<< HEAD
-            call precond(residual, 0.d0, precond_residual, error)
-=======
             call precond(residual, 0.0_rp, precond_residual, error)
->>>>>>> c1ff2620
             call add_error_origin(error, error_precond, settings)
             if (error /= 0) return
         else
@@ -2435,17 +2307,10 @@
 
             ! precondition current solution and direction
             if (use_precond) then
-<<<<<<< HEAD
-                call precond(solution, 0.d0, precond_solution, error)
-                call add_error_origin(error, error_precond, settings)
-                if (error /= 0) return
-                call precond(direction, 0.d0, precond_direction, error)
-=======
                 call precond(solution, 0.0_rp, precond_solution, error)
                 call add_error_origin(error, error_precond, settings)
                 if (error /= 0) return
                 call precond(direction, 0.0_rp, precond_direction, error)
->>>>>>> c1ff2620
                 call add_error_origin(error, error_precond, settings)
                 if (error /= 0) return
             else
@@ -2484,11 +2349,7 @@
 
             ! get new model function value
             model_func_new = ddot(n_param, solution_new, 1, &
-<<<<<<< HEAD
-                                  grad + 0.5d0 * h_solution_new, 1)
-=======
                                   grad + 0.5_rp * h_solution_new, 1)
->>>>>>> c1ff2620
 
             ! check if model was improved
             if (model_func_new >= model_func) then
@@ -2505,11 +2366,7 @@
             ! get residual for model
             residual_new = residual + step_size * hess_direction
             if (use_precond) then
-<<<<<<< HEAD
-                call precond(residual_new, 0.d0, precond_residual_new, error)
-=======
                 call precond(residual_new, 0.0_rp, precond_residual_new, error)
->>>>>>> c1ff2620
                 call add_error_origin(error, error_precond, settings)
                 if (error /= 0) return
             else
@@ -2559,11 +2416,7 @@
 
                 ! check if step exceeds new trust region boundary
                 if (use_precond) then
-<<<<<<< HEAD
-                    call precond(solution, 0.d0, precond_solution, error)
-=======
                     call precond(solution, 0.0_rp, precond_solution, error)
->>>>>>> c1ff2620
                     if (error /= 0) return
                 else
                     call abs_diag_precond(solution, h_diag, precond_solution)
@@ -2573,12 +2426,8 @@
                     ! find step that exceeds trust region boundary
                     do i = 1, size(solutions, 2)
                         if (use_precond) then
-<<<<<<< HEAD
-                            call precond(solutions(:, i), 0.d0, precond_solution, error)
-=======
                             call precond(solutions(:, i), 0.0_rp, precond_solution, &
                                          error)
->>>>>>> c1ff2620
                             if (error /= 0) return
                         else
                             call abs_diag_precond(solutions(:, i), h_diag, &
@@ -2596,18 +2445,11 @@
 
                             ! precondition current solution and direction
                             if (use_precond) then
-<<<<<<< HEAD
-                                call precond(solution, 0.d0, precond_solution, error)
-                                call add_error_origin(error, error_precond, settings)
-                                if (error /= 0) return
-                                call precond(direction, 0.d0, precond_direction, error)
-=======
                                 call precond(solution, 0.0_rp, precond_solution, error)
                                 call add_error_origin(error, error_precond, settings)
                                 if (error /= 0) return
                                 call precond(direction, 0.0_rp, precond_direction, &
                                              error)
->>>>>>> c1ff2620
                                 call add_error_origin(error, error_precond, settings)
                                 if (error /= 0) return
                             else
